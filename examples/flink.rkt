#lang racket

;; A simplified core of Apache Flink, used to implement a MapReduce-like structure for counting words
;; in documents

(define task-wait-time 1500) ; amount of time to wait before executing a task, to allow Cancel a
                             ; chance to happen

(define partition-chunk-size 3)

(define flink-definitions
  (quasiquote
(
;; ---------------------------------------------------------------------------------------------------
;; Misc. Types

(define-variant Boolean (True) (False))

;;---------------------------------------------------------------------------------------------------
;; Math

(define-function (max [a Nat] [b Nat])
  (if (> a b) a b))

(define-function (min [a Nat] [b Nat])
  (if (< a b) a b))

;; ---------------------------------------------------------------------------------------------------
;; JobManager's Client-facing API

(define-variant TaskDescription
  (Map [data (Vectorof Nat)])
  (Reduce [left-task-id Nat] [right-task-id Nat]))

(define-record Task
  [id Nat]
  [type TaskDescription])

(define-record Job
  [id Nat]
  [tasks (Listof Task)]
  [final-task-id Nat])

(define-variant JobResult
  (JobResultSuccess [result (Hash String Nat)])
  (JobResultFailure))

(define-variant CancellationResult
  (CancellationSuccess)
  (CancellationFailure))

;; ---------------------------------------------------------------------------------------------------
;; Type Aliases

(define-type TaskManagerId Nat) ; ideally this would be an opaque alias

;; ---------------------------------------------------------------------------------------------------
;; Internal State for JobManager

(define-record JobTaskId
  [job-id Nat]
  [task-id Nat])

(define-variant MaybeReduceData
  (WaitingOn [task-id JobTaskId])
  (Ready [data Nat]))

(define-record WaitingReduceTask
  [id JobTaskId]
  [left MaybeReduceData]
  [right MaybeReduceData])

(define-variant ReadyTaskWork
  (MapWork [initial-data (Vectorof String)])
  (ReduceWork [left (Hash String Nat)] [right (Hash String Nat)]))

;; A task with all of its required input data
(define-record ReadyTask
  [id JobTaskId]
  [work ReadyTaskWork])

;; A partition for a task with a pointer to the index to start sending from on the next
;; "RequestNextInputSplit" (this index will be beyond the range of the vector once the data is
;; exhausted)
(define-record UsedPartition
  [data (Vectorof Nat)]
  [next-send Nat])

(define-record ManagedTaskManager
  [address (Addr TaskManagerCommand)]
  [available-slots Nat])

;; Represents a task known to be running on the specified task manager
(define-record RunningTaskExecution
  [task ReadyTask]
  [task-manager TaskManagerId])

(define-record JobCompletionInfo
  [final-task-id Nat]
  [client (Addr JobResult)])

;; ---------------------------------------------------------------------------------------------------
;; JobManager -> TaskManager Communication

(define-variant ExecutionState ; comes from runtime/execution/ExecutionState.java
<<<<<<< HEAD
  (Finished [result Nat])
  ;; TODO: the rest of the states
  )

(define-variant TaskInfo
  (Map [initial-data (Listof String)])
  (Reduce [left (Hash String Nat)] [right (Hash String Nat)]))

;; TODO: move this into some other definition
(define-variant MiscCommands
  (UpdateTaskExecutionState [job-id Nat] [task-id Nat] [state ExecutionState])
  (SubmitTask [job-id Nat] [task-id Nat] [info TaskInfo] [ack-dest (Addr (Union (Acknowledge Nat Nat)))])
  (RunTask [job-id Nat] [task-id Nat] [info TaskInfo])
  (RequestNextInputSplit [job-id Nat]
                         [task-id Nat]
                         [target (Addr (Union (NextInputSplit (Listof String))))])
  (NextInputSplit [items (Listof String)])
  ;; NOTE: this one is my own command, since the real Apache Flink cheats and uses threads to execute
  ;; tasks
  ;; TODO: fix this type
  (RegisterRunner [addr (Addr TaskRunnerInput)])

  ;; these two are responses to SubmitTask
  (Acknowledge [job-id Nat] [task-id Nat])
  (Failure [job-id Nat] [task-id Nat]))

(define-type TaskRunnerInput
=======
  (Finished [result (Hash String Nat)])
  (Cancelled))

(define-type CancelResponse
  (Union
   (Acknowledge JobTaskId)
   (Failure JobTaskId)))

(define-type SubmitCancelResponse
>>>>>>> cdd6439d
  (Union
   (Acknowledge JobTaskId)
   (Failure JobTaskId)))

(define-type TaskManagerCommand
  (Union
   [AcknowledgeRegistration]
   [SubmitTask ReadyTask (Addr SubmitCancelRespons)]
   [CancelTask JobTaskId (Addr SubmitCancelRespons)]))

;; ---------------------------------------------------------------------------------------------------
;; TaskRunner -> JobManager Communication

(define-type InputSplitRequest
  (Union
   [RequestNextInputSplit JobTaskId (Addr (Union [NextInputSplit (Vectorof String)]))]))

;; ---------------------------------------------------------------------------------------------------
;; TaskRunner -> TaskManager Communication

(define-type TaskManagerNotification
  (Union
   [RegisterRunner (Addr TaskRunnerInput)]
   [UpdateTaskExecutionState JobTaskId ExecutionState]))

;; ---------------------------------------------------------------------------------------------------
;; TaskManager -> TaskRunner Communication

(define-type RunnerCommand
  (Union
   [RunTask ReadyTask]
   [CancelRunnerTask JobTaskId]))

;; ---------------------------------------------------------------------------------------------------
;; TaskManager -> JobManager Communication

(define-type TaskManagerToJobManager
  (Union
   [RegisterTaskManager Nat Nat (Addr TaskManagerCommand)]
   [UpdateTaskExecutionState JobTaskId ExecutionState]))

;; ---------------------------------------------------------------------------------------------------
;; Actor Input Types

(define-variant TaskRunnerInput
  (RunTask [task ReadyTask])
  (CancelRunnerTask [id JobTaskId])
  (NextInputSplit [items (Vectorof String)]))

(define-variant TaskManagerInput
  (AcknowledgeRegistration)
  (RegisterRunner [address (Addr TaskRunnerInput)])
  (SubmitTask [task ReadyTask] [ack-dest (Addr (Addr SubmitCancelResponse))])
  (CancelTask [id JobTaskId] [ack-dest (Addr (Addr SubmitCancelResponse))])
  (UpdateTaskExecutionState [id JobTaskId] [state ExecutionState])
  ;; DeathWatch message (models the Terminated messages generated by the Akka framework)
  (JobManagerTerminated))

(define-variant JobManagerInputVariant
  (RegisterTaskManager [id Nat] [num-slots Nat] [address (Addr TaskManagerCommand)])
  (RequestNextInputSplit [id JobTaskId]
                         [target (Addr (Union [NextInputSplit (Vectorof String)]))])
  (SubmitJob [job Job] [client (Addr JobResult)])
  (CancelJob [id Nat] [result-dest (Addr CancellationResult)])
  ;; these two are responses to SubmitTask
  (Acknowledge [id JobTaskId])
  (Failure [id JobTaskId])
  ;; UpdateTaskExecutionState would also be in here, if not for it being defined in TaskManagerInput

  ;; DeathWatch message (models the Terminated messages generated by the Akka framework)
  (TaskManagerTerminated [id TaskManagerId]))

(define-type JobManagerInput
  (Union
   (RegisterTaskManager Nat Nat (Addr TaskManagerCommand))
   (SubmitJob Job (Addr JobResult))
   (Acknowledge JobTaskId)
   (Failure JobTaskId)
   (RequestNextInputSplit JobTaskId (Addr (Union [NextInputSplit (Vectorof String)])))
   (UpdateTaskExecutionState JobTaskId ExecutionState)
   (TaskManagerTerminated TaskManagerId)
   (CancelJob Nat (Addr CancellationResult))))

;; ---------------------------------------------------------------------------------------------------
;; TaskRunner

(define-function (word-count-increment [h (Hash String Nat)] [word String])
  (hash-set h
            word
            (case (hash-ref h word)
              [(Nothing) 1]
              [(Just n) (+ n 1)])))

(define-actor TaskRunnerInput
  (TaskRunner [job-manager (Addr InputSplitRequest)] [task-manager (Addr TaskManagerNotification)])
  ((define-function (count-new-words [id JobTaskId]
                                     [word-count (Hash String Nat)]
                                     [words (Vectorof String)])
     (let ([result-so-far
            (for/fold ([result word-count])
                      ([word words])
              (word-count-increment result word))])
       (send job-manager (RequestNextInputSplit id self))
       (goto WaitingForNextSplit id result-so-far))))
  ;; Can't send message from actor that starts at the start of the program, so we use a timeout-zero
  ;; state instead
  (goto AboutToRegister)
  (define-state/timeout (AboutToRegister)
    (m) (goto AboutToRegister) ; this shouldn't happen
    (timeout 0
      (send task-manager (RegisterRunner self))
      (goto AwaitingTask)))
  (define-state (AwaitingTask) (m)
    (case m
      [(RunTask task)
       (goto AboutToRunTask task)]
      [(CancelRunnerTask id) (goto AwaitingTask)]
      [(NextInputSplit items) (goto AwaitingTask)]))
  (define-state/timeout (AboutToRunTask [task ReadyTask]) (m)
    (case m
      [(RunTask new-task)
       ;; drop the existing task; presumably the task manager knows about it anyway
       (goto AboutToRunTask new-task)]
      [(CancelRunnerTask to-cancel-id)
       (cond
         [(= to-cancel-id (: task id))
          (send task-manager (UpdateTaskExecutionState (: task id) (Cancelled)))
          (goto AwaitingTask)]
         [else (goto AboutToRunTask task)])]
      [(NextInputSplit items) (goto AboutToRunTask task)])
    (timeout ,task-wait-time
      (case (: task work)
        [(MapWork words) (count-new-words (: task id) (hash) words)]
        [(ReduceWork left right)
         (let ([final-result
                (for/fold ([result left])
                          ([key (hash-keys right)])
                  (let ([left-value
                         (case (hash-ref result key)
                           ;; this case should never happen, but the type system will make us handle
                           ;; it anyway
                           [(Nothing) 0]
                           [(Just n) n])]
                        [right-value (case (hash-ref right key) [(Nothing) 0] [(Just n) n])])
                    (hash-set result key (+ left-value right-value))))])
           (send task-manager (UpdateTaskExecutionState (: task id) (Finished final-result)))
           (goto AwaitingTask))])))
  (define-state (WaitingForNextSplit [id JobTaskId] [word-count (Hash String Nat)]) (m)
    (case m
      [(RunTask task)
       ;; drop the current task and notify the task manager
       (send task-manager (UpdateTaskExecutionState id (Cancelled)))
       (goto AboutToRunTask task)]
      [(NextInputSplit words)
       (cond
         [(= 0 (vector-length words))
          (send task-manager (UpdateTaskExecutionState id (Finished word-count)))
          (goto AwaitingTask)]
         [else (count-new-words id word-count words)])]
      [(CancelRunnerTask to-cancel-id)
       (cond
         [(= to-cancel-id id)
          (send task-manager (UpdateTaskExecutionState (: task id) (Cancelled)))
          (goto AwaitingTask)]
         [else (goto WaitingForNextSplit id word-count)])])))

;; ---------------------------------------------------------------------------------------------------
;; TaskManager Internal State

;; A runner currently running a task with the given ID
(define-record BusyRunner
  [id JobTaskId]
  [address (Addr RunnerCommand)])

;; ---------------------------------------------------------------------------------------------------
;; TaskManager

;; The TaskManager comes with some number of TaskRunners, which are constant throughout its
;; lifetime. There would be as many TaskRunners as there are cores on the TaskManager's host, so that
;; each task has its own core to run on.
(define-actor TaskManagerInput
  (TaskManager [my-id Nat] [job-manager (Addr TaskManagerToJobManager)])
  ()
  (goto Init)
  (define-state/timeout (Init) (m)
    (goto Init)
    (timeout 0
      (send job-manager (RegisterTaskManager my-id 2 self))
      (goto AwaitingRegistration (list))))
  (define-state/timeout (AwaitingRegistration [idle-runners (Listof (Addr TaskRunnerInput))]) (m)
    (case m
      [(AcknowledgeRegistration) (goto Running idle-runners (list))]
      [(RegisterRunner runner) (goto AwaitingRegistration (cons runner idle-runners))]
      [(SubmitTask task ack-dest)
       (send ack-dest (Failure (: task id)))
       (goto AwaitingRegistration idle-runners)]
      [(CancelTask id ack-dest)
       (send ack-dest (Failure id))
       (goto AwaitingRegistration idle-runners)]
      [(UpdateTaskExecutionState id state)
       ;; might happen if we got disconnected but the runners were still running
       (goto AwaitingRegistration idle-runners)]
      [(JobManagerTerminated) (goto AwaitingRegistration idle-runners)])
    (timeout 5000
      (send job-manager (RegisterTaskManager my-id 2 self))
      (goto AwaitingRegistration idle-runners)))
  ;; TODO: fix type on idle-runners
  (define-state (Running [idle-runners (Listof (Addr TaskRunnerInput))]
                         [busy-runners (Listof BusyRunner)]) (m)
    (case m
      [(AcknowledgeRegistration) (goto Running idle-runners busy-runners)]
      [(RegisterRunner runner) (goto Running (cons runner idle-runners) busy-runners)]
      [(SubmitTask task ack-dest)
       (case (list-as-variant idle-runners)
         [(Empty)
<<<<<<< HEAD
          (send ack-dest (Failure job-id task-id))
=======
          (send ack-dest (Failure (: task id)))
>>>>>>> cdd6439d
          (goto Running idle-runners busy-runners)]
         [(Cons runner other-runners)
          (send runner (RunTask task))
          ;; NOTE: *almost* forgot the acknowledgment here, until I saw my old comment
          (send ack-dest (Acknowledge (: task id)))
          (goto Running other-runners (cons (BusyRunner (: task id) runner) busy-runners))])]
      [(CancelTask id ack-dest)
       (send ack-dest (Acknowledge id))
       (for/fold ([dummy 0])
                 ([busy-runner busy-runners])
         (cond
           [(= id (: busy-runner id))
            (send (: busy-runner address) (CancelRunnerTask id))
            0]
           [else 0]))
       (goto Running idle-runners busy-runners)]
      [(UpdateTaskExecutionState id state)
       ;; Remove the runner for this job ID and task ID
       (let ([new-runners
              (for/fold ([new-runners (record [idle idle-runners] [busy (list)])])
                        ([busy-runner busy-runners])
                (if (= id (: busy-runner id))
                    (record [idle (cons (: busy-runner address) (: new-runners idle))]
                            [busy (: new-runners busy)])
                    (record [idle (: new-runners idle)]
                            [busy (cons busy-runner (: new-runners busy))])))])
         (send job-manager m)
         (goto Running (: new-runners idle) (: new-runners busy)))
       ;; NOTE: interesting question I want to ask here (during removal): can I ever have two runners
       ;; trying to run the exact same task? What if I tried to cancel it before, failed, then retried
       ;; and now I have two runners doing it?
       ]
      [(JobManagerTerminated)
       (let ([idle-runners
              (for/fold ([idle-runners idle-runners])
                        ([busy-runner busy-runners])
                (send (: busy-runner address) (CancelRunnerTask (: busy-runner id)))
                (cons (: busy-runner address) idle-runners))])
         (send job-manager (RegisterTaskManager my-id 2 self))
         (goto AwaitingRegistration idle-runners))])))

(define-actor JobManagerInput
  (JobManager)
  (
   ;; Adds the given tasks for the given job to the waiting-tasks and ready-tasks lists as needed, as
   ;; well as the new data partitions
   (define-function (triage-submitted-tasks [job-id Nat]
                                            [tasks (Listof Task)]
                                            [waiting-tasks (Listof WatingReduceTask)]
                                            [ready-tasks (Listof ReadyTask)]
                                            [partitions (Hash JobTaskId UsedPartition)])
     (for/fold ([all-tasks (record [need-data waiting-tasks]
                                   [ready ready-tasks]
                                   [partitions partitions])])
               ([task tasks])
       (let ([full-id (JobTaskId job-id (: task id))])
         (case (: task type)
           [(Map data)
            (let ([partition-next-send (min ,partition-chunk-size (vector-length data))])
              (record [need-data (: all-tasks need-data)]
                      [ready (cons (ReadyTask full-id (MapWork (vector-take data partition-next-send)))
                                   (: all-tasks ready))]
                      [partitions
                       (hash-set (: all-tasks partitions)
                                 full-id
                                 (UsedPartition data partition-next-send))]))]
           [(Reduce left-id right-id)
            (record [need-data (cons (WaitingReduceTask full-id
                                                        (WaitingOn (JobTaskId job-id left-id))
                                                        (WaitingOn (JobTaskId job-id right-id)))
                                     (: all-tasks need-data))]
                    [ready (: all-tasks ready)]
                    [partitions (: all-tasks partitions)])]))))

   ;; Returns (Just id) for the id of a task manager with at least 1 open slot; Nothing if there is no
   ;; task manager with an open slot
   (define-function (find-available-slot [task-managers (Hash Nat ManagedTaskManager)])
     (for/fold ([result (variant Nothing)])
               ([id (hash-keys task-managers)])
       (case (hash-ref task-managers id)
         [(Nothing)
          ;; shouldn't happen
          result]
         [(Just m)
          ;; Note that this will always send the *last* slot available in the list
          (if (= (: m available-slots) 0)
              result
              (variant Just id))])))

   ;; Submits tasks from the ready tasks list for execution on task managers with available slots
   ;; until we run out of either slots or tasks
   (define-function (send-ready-tasks [task-managers (Hash Nat ManagedTaskManager)]
                                      [ready-tasks (Listof ReadyTask)]
                                      [running-tasks (Hash JobTaskId RunningTaskExecution)])
     (for/fold ([state (record [task-managers task-managers]
                               [unsent-tasks (list)]
                               [running-tasks running-tasks])])
               ([task ready-tasks])
       (case (find-available-slot (: state task-managers))
         [(Nothing)
          ;; no slot available, so have to wait
          (record [task-managers (: state task-managers)]
                  [unsent-tasks (cons task (: state unsent-tasks))]
                  [running-tasks (: state running-tasks)])]
         [(Just task-manager-id)
          (case (hash-ref (: state task-managers) task-manager-id)
            [(Nothing) ; shouldn't happen
             state]
            [(Just manager-record)
             (send (: manager-record address) (SubmitTask task self))
             (let ([new-manager-record (ManagedTaskManager
                                        (: manager-record address)
                                        (- (: manager-record available-slots) 1))])
               (record [task-managers (hash-set (: state task-managers) task-manager-id new-manager-record)]
                       [unsent-tasks (: state unsent-tasks)]
                       [running-tasks (hash-set (: state running-tasks)
                                                (: task id)
                                                (RunningTaskExecution task task-manager-id))]))])])))

   ;; Remove the task from the active jobs list and free up a slot on the TaskManager
   (define-function (deactivate-task [id JobTaskId]
                                     [task-managers (Hash Nat ManagedTaskManager)]
                                     [running-tasks (Hash JobTaskId RunningTaskExecution)])
     (case (hash-ref running-tasks id)
       [(Nothing)
        (record [task-managers task-managers] [running-tasks running-tasks])]
       [(Just execution)
        (case (hash-ref task-managers (: execution task-manager))
          ;; Might not be around anymore if the task manager was deregistered
          [(Nothing)
           (record [task-managers task-managers] [running-tasks (hash-remove running-tasks id)])]
          [(Just manager-record)
           (let ([new-record (ManagedTaskManager (: manager-record address)
                                                 (+ 1 (: manager-record available-slots)))])
             (record [task-managers (hash-set task-managers
                                              (: execution task-manager)
                                              new-record)]
                     [running-tasks (hash-remove running-tasks id)]))])]))

   (define-function (maybe-populate-input [maybe-data MaybeReduceData]
                                          [id JobTaskId]
                                          [task-result (Hash String Nat)])
     (case maybe-data
       [(WaitingOn waiting-for-id)
        (if (= id waiting-for-id)
            (Ready task-result)
            maybe-data)]
       [(Ready data) maybe-data]))

   ;; Puts the result data into the tasks for any data that's waiting for it
   (define-function (push-to-consumer [id JobTaskId]
                                      [task-result (Hash String Nat)]
                                      [waiting-tasks (Listof WaitingTask)]
                                      [ready-tasks (Listof ReadyTask)])
     (for/fold ([result (record [waiting-tasks (list)] [ready-tasks ready-tasks])])
               ([waiting-task waiting-tasks])
       (let* ([new-left (maybe-populate-input (: waiting-task left) id task-result)]
              [new-right (maybe-populate-input (: waiting-task right) id task-result)]
              [new-waiting-task (WaitingReduceTask (: waiting-task id) new-left new-right)])
         (case new-left
           [(Ready left-data)
            (case new-right
              [(Ready right-data)
               (record [waiting-tasks (: result waiting-tasks)]
                       [ready-tasks (cons (ReadyTask (: waiting-task id) (ReduceWork left-data right-data))
                                          (: result ready-tasks))])]
              [(WaitingOn t)
               (record [waiting-tasks (cons new-waiting-task (: result waiting-tasks))]
                       [ready-tasks (: result ready-tasks)])])]
           [(WaitingOn t)
            (record [waiting-tasks (cons new-waiting-task (: result waiting-tasks))]
                    [ready-tasks (: result ready-tasks)])]))))

   (define-function (reset-partition [partitions (Hash JobTaskId UsedPartition)] [task-id JobTaskId])
     (case (hash-ref partitions task-id)
       [(Nothing) partitions]
       [(Just partition)
        (hash-set partitions
                  task-id
                  (UsedPartition (: partition data)
                                 (min ,partition-chunk-size (vector-length (: partition data)))))])))

  (goto ManagingJobs (hash) (hash) (list) (list) (hash) (hash))

  ;; NOTE: I'm ignoring for now the ordering of waiting-tasks. In a real implementation it would use a
  ;; queue to avoid starvation of any tasks/jobs, but I'm making the simplifying assumption that that
  ;; won't be an issue in my uses
  (define-state (ManagingJobs
                 [task-managers (Hash Nat ManagedTaskManagerp)]
                 [active-jobs (Hash Nat JobCompletionInfo)]
                 ;; Tasks that are waiting on their input tasks to complete
                 [waiting-tasks (Listof WatingReduceTask)]
                 [ready-tasks (Listof ReadyTask)]
                 [running-tasks (Hash JobTaskId RunningTaskExecution)]
                 [partitions (Hash JobTaskId UsedPartition)]) (m)
    (case m
      [(RegisterTaskManager id slots address)
       (send address (AcknowledgeRegistration))
       (let* ([task-managers (hash-set task-managers id (ManagedTaskManager address slots))]
              [submission-result (send-ready-tasks task-managers ready-tasks running-tasks)])
         (goto ManagingJobs
               (: submission-result task-managers)
               active-jobs
               waiting-tasks
               (: submission-result unsent-tasks)
               (: submission-result running-tasks)
               partitions))]
      [(SubmitJob job client)
       (let* ([triage-result (triage-submitted-tasks (: job id)
                                                     (: job tasks)
                                                     waiting-tasks
                                                     ready-tasks
                                                     partitions)]
              [submission-result (send-ready-tasks task-managers
                                                   (: triage-result ready)
                                                   running-tasks)])
         (goto ManagingJobs
               (: submission-result task-managers)
               (hash-set active-jobs (: job id) (JobCompletionInfo (: job final-task-id) client))
               (: triage-result need-data)
               (: submission-result unsent-tasks)
               (: submission-result running-tasks)
               (: triage-result partitions)))]
      ;; My implementation doesn't actually do anything with acknowldgments adn failures, for now
      [(Acknowledge id)
       (goto ManagingJobs task-managers active-jobs waiting-tasks ready-tasks running-tasks partitions)]
      [(Failure id)
       (goto ManagingJobs task-managers active-jobs waiting-tasks ready-tasks running-tasks partitions)]
      [(RequestNextInputSplit id target)
       (let ([new-partitions
              (case (hash-ref partitions id)
                [(Nothing)
                 (send target (NextInputSplit (vector)))
                 partitions]
                [(Just partition)
                 (let* ([data (: partition data)]
                        [len (vector-length data)]
                        [next-send (: partition next-send)]
                        [num-items-to-send (min ,partition-chunk-size (- len next-send))])
                   (send target (NextInputSplit (vector-copy data next-send (+ next-send num-items-to-send))))
                   (hash-set partitions id (UsedPartition data (+ next-send num-items-to-send))))])])
         (goto ManagingJobs task-managers active-jobs waiting-tasks ready-tasks running-tasks new-partitions))]
      [(UpdateTaskExecutionState id state)
       ;; Remove the task from the running tasks list and free up a slot on the TaskManager
       (let* ([deactivate-result (deactivate-task id task-managers running-tasks)]
              [task-managers (: deactivate-result task-managers)]
              [running-tasks (: deactivate-result running-tasks)])
         (case state
           [(Finished result)
            ;; 1. remove the partition
            (let* ([partitions (hash-remove partitions id)]
                   ;; 2. update any tasks that depended on this one, move them into ready if necessary
                   [push-result (push-to-consumer id result waiting-tasks ready-tasks)]
                   [waiting-tasks (: push-result waiting-tasks)]
                   [ready-tasks (: push-result ready-tasks)]
                   ;; 3. send more ready tasks
                   [submission-result (send-ready-tasks task-managers ready-tasks running-tasks)]
                   [task-managers (: submission-result task-managers)]
                   [ready-tasks (: submission-result unsent-tasks)]
                   [running-tasks (: submission-result running-tasks)])
              ;; 4. if job is finished: send result to client and remove from active jobs
              (case (hash-ref active-jobs (: id job-id))
                [(Nothing) ; could happen if this was a duplicate result or job was cancelled
                 (goto ManagingJobs task-managers active-jobs waiting-tasks ready-tasks running-tasks partitions)]
                [(Just job-info)
                 (cond
                   [(= (: id task-id) (: job-info final-task-id))
                    (send (: job-info client) (JobResultSuccess result))
                    (goto ManagingJobs
                          task-managers
                          (hash-remove active-jobs (: id job-id))
                          waiting-tasks
                          ready-tasks
                          running-tasks
                          partitions)]
                   [else
                    (goto ManagingJobs
                          task-managers
                          active-jobs
                          waiting-tasks
                          ready-tasks
                          running-tasks
                          partitions)])]))]
           [(Cancelled)
            ;; we would have already removed all other items related to the task, so we don't need to
            ;; do anything else
            (goto ManagingJobs
                  task-managers
                  active-jobs
                  waiting-tasks
                  ready-tasks
                  running-tasks
                  (reset-partition partitions id))]))]
      [(TaskManagerTerminated task-manager-id)
       (let* ([task-managers (hash-remove task-managers task-manager-id)]
              [move-result
               (for/fold ([result (record [ready-tasks ready-tasks]
                                          [running-tasks running-tasks]
                                          [partitions partitions])])
                         ([execution (hash-values running-tasks)])
                 (cond
                   [(= (: execution task-manager) task-manager-id)
                    (let* ([task (: execution task)]
                           [task-id (: task id)])
                      ;; move the task from running-tasks to ready-tasks and reset its partition
                      (record [ready-tasks (cons task (: result ready-tasks))]
                              [running-tasks (hash-remove (: result running-tasks) task-id)]
                              [partitions (reset-partition partitions task-id)]))]
                   [else result]))]
              [ready-tasks (: move-result ready-tasks)]
              [running-tasks (: move-result running-tasks)]
              [partitions (: move-result partitions)]
              ;; Try to resend the ready tasks
              [submission-result (send-ready-tasks task-managers ready-tasks running-tasks)])
         (goto ManagingJobs
               (: submission-result task-managers)
               active-jobs
               waiting-tasks
               (: submission-result unsent-tasks)
               (: submission-result running-tasks)
               partitions))]
      [(CancelJob id-to-cancel result-dest)
       (case (hash-ref active-jobs id-to-cancel)
         [(Nothing)
          (send result-dest (CancellationFailure))
          (goto ManagingJobs task-managers active-jobs waiting-tasks ready-tasks running-tasks partitions)]
         [(Just job-info)
          ;; 1. Cancel running tasks
          (let* ([run-remove-result
                  (for/fold ([result (record [task-managers task-managers]
                                             [running-tasks running-tasks])])
                            ([execution (hash-values running-tasks)])
                    (let ([task-id (: (: execution task) id)])
                      (cond
                        [(= (: task-id job-id) id-to-cancel)
                         (record [task-managers
                                  (case (hash-ref (: result task-managers) (: execution task-manager))
                                    [(Nothing) (: result task-managers)]
                                    [(Just m)
                                     (send (: m address) (CancelTask task-id self))
                                     (hash-set (: result task-managers)
                                               (: execution task-manager)
                                               (ManagedTaskManager (: m address) (+ (: m available-slots) 1)))])
                                  ]
                                 [running-tasks (hash-remove running-tasks task-id)])]
                        [else result])))]
                 [task-managers (: run-remove-result task-managers)]
                 [running-tasks (: run-remove-result running-tasks)]
                 ;; 2. Clear partitions
                 [partitions
                  (for/fold ([remaining-partitions partitions])
                            ([key (hash-keys partitions)])
                    (if (= (: key job-id) id-to-cancel)
                        (hash-remove remaining-partitions key)
                        remaining-partitions))]
                 ;; 3. Remove ready tasks
                 [ready-tasks
                  (for/fold ([remaining-ready-tasks (list)])
                            ([ready-task ready-tasks])
                    (if (= (: (: ready-task id) job-id) id-to-cancel)
                        remaining-ready-tasks
                        (cons ready-task remaining-ready-tasks)))]
                 ;; 4. Remove waiting tasks
                 [waiting-tasks
                  (for/fold ([remaining-waiting-tasks (list)])
                            ([waiting-task waiting-tasks])
                    (if (= (: (: waiting-task id) job-id) id-to-cancel)
                        remaining-waiting-tasks
                        (cons waiting-task remaining-waiting--tasks)))])
            (send (: job-info client) (JobResultFailure))
            (send result-dest (CancellationSuccess))
            (goto ManagingJobs
                  task-managers
                  (hash-remove active-jobs id-to-cancel)
                  waiting-tasks
                  ready-tasks
                  running-tasks
                  partitions))])]))))))

(module+ test
  (require
   racket/async-channel
   (only-in csa record variant :)
   (for-syntax syntax/parse)
   csa/eval
   csa/testing
   rackunit
   asyncunit
   "../desugar.rkt"
   "../main.rkt"

   ;; just to check that the desugared type is correct
   redex/reduction-semantics
   "../csa.rkt")

  (define (Job id tasks final-task-id) (record [id id] [tasks tasks] [final-task-id final-task-id]))
  (define (Task id type) (record [id id] [type type]))
  (define (Map data) (variant Map data))
  (define (Reduce left right) (variant Reduce left right))
  (define (JobTaskId job-id task-id) (record [job-id job-id] [task-id task-id]))
  (define (RunTask t) (variant RunTask t))
  (define (ReadyTask id work) (record [id id] [work work]))
  (define (MapWork initial-data) (variant MapWork initial-data))
  (define (ReduceWork left right) (variant ReduceWork left right))
  (define (SubmitJob job client) (variant SubmitJob job client))
  (define (AcknowledgeRegistration) (variant AcknowledgeRegistration))
  (define (TaskManagerTerminated id) (variant TaskManagerTerminated id))
  (define (JobManagerTerminated) (variant JobManagerTerminated))
  (define (JobResultSuccess result) (variant JobResultSuccess result))
  (define (JobResultFailure) (variant JobResultFailure))
  (define (CancelJob id canceller) (variant CancelJob id canceller))
  (define (CancellationSuccess) (variant CancellationSuccess))
  (define (CancellationFailure) (variant CancellationFailure))

  (define desugared-job-task-id `(Record [job-id Nat] [task-id Nat]))
  (check-true (redex-match? csa-eval τ desugared-job-task-id))

  (define desugared-ready-task
    `(Record [id ,desugared-job-task-id]
             [work (Union (MapWork (Vectorof String))
                          (ReduceWork (Hash String Nat) (Hash String Nat)))]))
  (check-true (redex-match? csa-eval τ desugared-ready-task))
  (define desugared-submit-cancel-response
    `(Union
      (Acknowledge ,desugared-job-task-id)
      (Failure ,desugared-job-task-id)))
  (check-true (redex-match? csa-eval τ desugared-submit-cancel-response))
  (define desugared-task-manager-command
    `(Union
      [AcknowledgeRegistration]
      [SubmitTask ,desugared-ready-task (Addr ,desugared-submit-cancel-response)]
      [CancelTask ,desugared-job-task-id (Addr ,desugared-submit-cancel-response)]))
  (check-true (redex-match? csa-eval τ desugared-task-manager-command))
  (define desugared-execution-state
    `(Union
      (Finished (Hash String Nat))
      (Cancelled)))
  (check-true (redex-match? csa-eval τ desugared-execution-state))
  (define desugared-tm-to-jm-type
    `(Union
      [RequestNextInputSplit ,desugared-job-task-id (Addr (Union [NextInputSplit (Vectorof String)]))]
      [RegisterTaskManager Nat Nat (Addr ,desugared-task-manager-command)]
      [UpdateTaskExecutionState ,desugared-job-task-id ,desugared-execution-state]))
  (check-true (redex-match? csa-eval τ desugared-tm-to-jm-type))
  (define desugared-tm-test-input-type
    `(Union
      [JobManagerTerminated]
      [AcknowledgeRegistration]
      [SubmitTask ,desugared-ready-task (Addr ,desugared-submit-cancel-response)]
      [CancelTask ,desugared-job-task-id (Addr ,desugared-submit-cancel-response)]))
  (check-true (redex-match? csa-eval τ desugared-tm-test-input-type))

  (define-match-expander JobTaskId/pat
    (lambda (stx)
      (syntax-parse stx
        [(_ job task)
         #`(csa-record [job-id job] [task-id task])])))

  (define task-runner-only-program
    (desugar
     `(program (receptionists [task-runner Nat]) (externals [job-manager Nat] [task-manager Nat])
               ,@flink-definitions
               (actors [task-runner (spawn task-runner-loc TaskRunner job-manager task-manager)]))))


  (define task-manager-program
    (desugar
     `(program (receptionists [task-manager ,desugared-tm-test-input-type])
               (externals [job-manager ,desugared-tm-to-jm-type])
               ,@flink-definitions
               (actors [task-manager (spawn task-manager-loc TaskManager 1 job-manager)]
                       [task-runner1 (spawn runner1-loc TaskRunner job-manager task-manager)]
                       [task-runner2 (spawn runner2-loc TaskRunner job-manager task-manager)]))))

  (define job-manager-program
    (desugar
     `(program (receptionists [job-manager Nat]) (externals)
               ,@flink-definitions
               (actors [job-manager (spawn jm-loc JobManager)]
                       [task-manager1 (spawn task-manager1-loc TaskManager 1 job-manager)]
                       [task-manager2 (spawn task-manager2-loc TaskManager 2 job-manager)]
                       [task-runner1 (spawn runner1-loc TaskRunner job-manager task-manager1)]
                       [task-runner2 (spawn runner2-loc TaskRunner job-manager task-manager1)]
                       [task-runner3 (spawn runner3-loc TaskRunner job-manager task-manager2)]
                       [task-runner4 (spawn runner4-loc TaskRunner job-manager task-manager2)]))))

  (define single-tm-job-manager-program
    (desugar
     `(program (receptionists [job-manager Nat] [task-manager1 Nat]) (externals)
               ,@flink-definitions
               (actors [job-manager (spawn jm-loc JobManager)]
                       [task-manager1 (spawn task-manager1-loc TaskManager 1 job-manager)]
                       [task-runner1 (spawn runner1-loc TaskRunner job-manager task-manager1)]
                       [task-runner2 (spawn runner2-loc TaskRunner job-manager task-manager1)])))))

(module+ test
  ;; Dynamic tests

  (test-case "TaskRunner can complete a reduce task"
    (define jm (make-async-channel))
    (define tm (make-async-channel))
    (define runner (csa-run task-runner-only-program jm tm))
    ;; registration happens first
    (check-unicast-match tm (csa-variant RegisterRunner _))
    (async-channel-put runner (variant RunTask
                                       (ReadyTask (JobTaskId 1 1)
                                                  (ReduceWork (hash "a" 1 "b" 2 "c" 3)
                                                              (hash "a" 3 "b" 4 "d" 5)))))
    (check-unicast tm (variant UpdateTaskExecutionState
                               (JobTaskId 1 1)
                               (variant Finished (hash "a" 4 "b" 6 "c" 3 "d" 5)))
                   #:timeout 3))

  (test-case "TaskRunner can complete a map task"
    (define jm (make-async-channel))
    (define tm (make-async-channel))
    (define runner (csa-run task-runner-only-program jm tm))
    ;; registration happens first
    (check-unicast-match tm (csa-variant RegisterRunner _))
    (async-channel-put runner (variant RunTask (ReadyTask (JobTaskId 1 1) (variant MapWork (list "a" "b" "b")))))
    (define split-target
      (check-unicast-match jm (csa-variant RequestNextInputSplit (JobTaskId/pat 1 1) target)
                           #:result target
                           #:timeout 3))
    (async-channel-put split-target (variant NextInputSplit (vector "c" "a" "d")))
    (define split-target2
      (check-unicast-match jm (csa-variant RequestNextInputSplit (JobTaskId/pat 1 1) target)
                           #:result target
                           #:timeout 3))
    (async-channel-put split-target2 (variant NextInputSplit (vector)))
    (check-unicast tm (variant UpdateTaskExecutionState
                               (JobTaskId 1 1)
                               (variant Finished (hash "a" 2 "b" 2 "c" 1 "d" 1)))
                   #:timeout 3))

  (test-case "TaskManager can run three tasks to completion (waiting for TaskRunner completions)"
    (define jm (make-async-channel))
    (define task-manager (csa-run task-manager-program jm))
    (check-unicast-match jm (csa-variant RegisterTaskManager 1 2 _))
    (async-channel-put task-manager (AcknowledgeRegistration))
    (sleep 0.5) ; give some time for the TaskRunner registrations to happen first
    (async-channel-put task-manager (variant SubmitTask
                                             (ReadyTask
                                              (JobTaskId 1 1)
                                              (ReduceWork (hash "a" 1 "b" 2 "c" 3)
                                                          (hash "a" 3 "b" 4 "d" 5)))
                                             jm))
    (check-unicast jm (variant Acknowledge (JobTaskId 1 1)))
    (async-channel-put task-manager (variant SubmitTask (ReadyTask
                                                         (JobTaskId 2 1)
                                                         (ReduceWork
                                                          (hash "a" 1)
                                                          (hash "a" 3)))
                                             jm))
    (check-unicast jm (variant Acknowledge (JobTaskId 2 1)))
    (define result1 (check-unicast-match jm result #:result result #:timeout 3))
    (define result2 (check-unicast-match jm result #:result result #:timeout 3))
    (check-equal? (set result1 result2)
                  (set (variant UpdateTaskExecutionState
                                (JobTaskId 1 1)
                                (variant Finished (hash "a" 4 "b" 6 "c" 3 "d" 5)))
                       (variant UpdateTaskExecutionState
                                (JobTaskId 2 1)
                                (variant Finished (hash "a" 4)))))
<<<<<<< HEAD
    (async-channel-put task-manager (variant SubmitTask 1 2 (variant Reduce (hash) (hash "b" 2)) jm))
    (check-unicast jm (variant Acknowledge 1 2))
    (check-unicast jm (variant UpdateTaskExecutionState
                               1
                               2
=======
    (async-channel-put task-manager (variant SubmitTask (ReadyTask (JobTaskId 1 2) (ReduceWork (hash) (hash "b" 2))) jm))
    (check-unicast jm (variant Acknowledge (JobTaskId 1 2)))
    (check-unicast jm (variant UpdateTaskExecutionState (JobTaskId 1 2)
>>>>>>> cdd6439d
                               (variant Finished (hash "b" 2))) #:timeout 3))

  (test-case "TaskManager fails a SubmitTask if it has no runners"
    (define task-manager-only-program
      (desugar
<<<<<<< HEAD
       ;; TODO: put real types here
       `(program (receptionists [task-manager Nat]) (externals [job-manager Nat])
                 ,@flink-definitions
                 (actors [task-manager (spawn task-manager-loc TaskManager job-manager)]))))
    (define jm (make-async-channel))
    (define task-manager (csa-run task-manager-only-program jm))
    (async-channel-put task-manager (variant SubmitTask
                                             1
                                             1
                                             (variant Reduce
                                                      (hash "a" 1 "b" 2 "c" 3)
                                                      (hash "a" 3 "b" 4 "d" 5))
                                             jm))
    (check-unicast jm (variant Failure 1 1)))
=======
       `(program (receptionists [task-manager Nat]) (externals [job-manager Nat])
                 ,@flink-definitions
                 (actors [task-manager (spawn task-manager-loc TaskManager 1 job-manager)]))))
    (define jm (make-async-channel))
    (define task-manager (csa-run task-manager-only-program jm))
    (check-unicast-match jm (csa-variant RegisterTaskManager 1 2 _))
    (async-channel-put task-manager (AcknowledgeRegistration))
    (async-channel-put task-manager (variant SubmitTask
                                             (ReadyTask (JobTaskId 1 1)
                                                        (ReduceWork (hash "a" 1 "b" 2 "c" 3)
                                                                    (hash "a" 3 "b" 4 "d" 5)))
                                             jm))
    (check-unicast jm (variant Failure (JobTaskId 1 1))))
>>>>>>> cdd6439d

  (test-case "TaskManager fails a SubmitTask if all its runners are busy"
    (define jm (make-async-channel))
    (define task-manager (csa-run task-manager-program jm))
<<<<<<< HEAD
    (sleep 0.5) ; give some time for the TaskRunner registrations to happen first
    (async-channel-put task-manager (variant SubmitTask
                                             1
                                             1
                                             (variant Reduce
                                                      (hash "a" 1 "b" 2 "c" 3)
                                                      (hash "a" 3 "b" 4 "d" 5))
                                             jm))
    (async-channel-put task-manager (variant SubmitTask
                                             1
                                             2
                                             (variant Reduce
                                                      (hash "a" 1 "b" 2 "c" 3)
                                                      (hash "a" 3 "b" 4 "d" 5))
                                             jm))
    (async-channel-put task-manager (variant SubmitTask
                                             1
                                             3
                                             (variant Reduce
                                                      (hash "a" 1 "b" 2 "c" 3)
                                                      (hash "a" 3 "b" 4 "d" 5))
                                             jm))
    (check-unicast jm (variant Acknowledge 1 1))
    (check-unicast jm (variant Acknowledge 1 2))
    (check-unicast jm (variant Failure 1 3))))
=======
    (check-unicast-match jm (csa-variant RegisterTaskManager 1 2 _))
    (async-channel-put task-manager (AcknowledgeRegistration))
    (sleep 0.5) ; give some time for the TaskRunner registrations to happen first
    (async-channel-put task-manager (variant SubmitTask
                                             (ReadyTask (JobTaskId 1 1)
                                                        (variant ReduceWork
                                                                 (hash "a" 1 "b" 2 "c" 3)
                                                                 (hash "a" 3 "b" 4 "d" 5)))
                                             jm))
    (async-channel-put task-manager (variant SubmitTask
                                             (ReadyTask (JobTaskId 1 2)
                                                        (variant ReduceWork
                                                                 (hash "a" 1 "b" 2 "c" 3)
                                                                 (hash "a" 3 "b" 4 "d" 5)))
                                             jm))
    (async-channel-put task-manager (variant SubmitTask
                                             (ReadyTask (JobTaskId 1 3)
                                                        (variant ReduceWork
                                                                 (hash "a" 1 "b" 2 "c" 3)
                                                                 (hash "a" 3 "b" 4 "d" 5)))
                                             jm))
    (check-unicast jm (variant Acknowledge (JobTaskId 1 1)))
    (check-unicast jm (variant Acknowledge (JobTaskId 1 2)))
    (check-unicast jm (variant Failure (JobTaskId 1 3))))

  (test-case "Job manager runs a job to completion"
    (define jm (csa-run job-manager-program))
    ;; 1. Wait for the task managers to register with the job manager
    (sleep 3)
    ;; 2. Submit the job
    (define job (Job 1
                     (list (Task 1 (Map (vector "a" "b" "c" "a" "b" "c")))
                           (Task 2 (Map (vector "a" "b")))
                           (Task 3 (Map (vector "a" "b")))
                           (Task 4 (Map (vector "a" "b")))
                           (Task 5 (Reduce 1 2))
                           (Task 6 (Reduce 3 4))
                           (Task 7 (Reduce 5 6)))
                     7))
    (define client (make-async-channel))
    (async-channel-put jm (SubmitJob job client))
    ;; 3. Wait for response
    (check-unicast client (JobResultSuccess (hash "a" 5 "b" 5 "c" 2)) #:timeout 30))

  (test-case "Job manager runs multiple jobs to completion (more tasks than task runners)"
    (define jm (csa-run job-manager-program))
    ;; 1. Wait for the task managers to register with the job manager
    (sleep 3)
    ;; 2. Submit the jobs
    (define job1 (Job 1
                      (list (Task 1 (Map (vector "a" "b" "c" "a" "b" "c")))
                            (Task 2 (Map (vector "a" "b")))
                            (Task 3 (Map (vector "a" "b")))
                            (Task 4 (Map (vector "a" "b")))
                            (Task 5 (Reduce 1 2))
                            (Task 6 (Reduce 3 4))
                            (Task 7 (Reduce 5 6)))
                      7))
    (define client1 (make-async-channel))
    (define job2 (Job 2
                      (list (Task 1 (Map (vector "x" "y" "y" "z" "x")))
                            (Task 2 (Map (vector "y" "y" "y" "z" "z" "z" "x")))
                            (Task 3 (Reduce 1 2)))
                      3))
    (define client2 (make-async-channel))
    (async-channel-put jm (SubmitJob job1 client1))
    (async-channel-put jm (SubmitJob job2 client2))
    ;; 3. Wait for response
    (check-unicast client1 (JobResultSuccess (hash "a" 5 "b" 5 "c" 2)) #:timeout 30)
    (check-unicast client2 (JobResultSuccess (hash "x" 3 "y" 5 "z" 4)) #:timeout 30))

  (test-case "One task manager of two drops out; all tasks are still completed"
    (match-define-values (jm _) (csa-run single-tm-job-manager-program))
    (async-channel-put jm (variant RegisterTaskManager 2 2 (make-async-channel)))
    (sleep 1) ; wait for the registrations to go through
    (define job (Job 1
                     (list (Task 1 (Map (vector "a" "b" "c" "a" "b" "c")))
                           (Task 2 (Map (vector "a" "b")))
                           (Task 3 (Map (vector "a" "b")))
                           (Task 4 (Map (vector "a" "b")))
                           (Task 5 (Reduce 1 2))
                           (Task 6 (Reduce 3 4))
                           (Task 7 (Reduce 5 6)))
                     7))
    (define client (make-async-channel))
    (async-channel-put jm (SubmitJob job client))
    (async-channel-put jm (TaskManagerTerminated 2))
    (check-unicast client (JobResultSuccess (hash "a" 5 "b" 5 "c" 2)) #:timeout 30))

  (test-case "Only task manager drops out then reconnects; all tasks are still completed"
    (match-define-values (jm tm) (csa-run single-tm-job-manager-program))
    (sleep 1) ; wait for the registrations to go through
    (define job (Job 1
                     (list (Task 1 (Map (vector "a" "b" "c" "a" "b" "c")))
                           (Task 2 (Map (vector "a" "b")))
                           (Task 3 (Map (vector "a" "b")))
                           (Task 4 (Map (vector "a" "b")))
                           (Task 5 (Reduce 1 2))
                           (Task 6 (Reduce 3 4))
                           (Task 7 (Reduce 5 6)))
                     7))
    (define client (make-async-channel))
    (async-channel-put jm (SubmitJob job client))
    (async-channel-put jm (TaskManagerTerminated 1))
    (sleep 1)
    (async-channel-put tm (JobManagerTerminated))
    ;; At this point, the TaskManager should attempt to re-register, then finish the remaining tasks
    (check-unicast client (JobResultSuccess (hash "a" 5 "b" 5 "c" 2)) #:timeout 30))

  (test-case "Cancelling a job sends cancel result to canceller and client, client gets no result"
    (define jm (csa-run job-manager-program))
    (sleep 1) ; wait for the registrations to go through
    (define job (Job 1
                     (list (Task 1 (Map (vector "a" "b" "c" "a" "b" "c")))
                           (Task 2 (Map (vector "a" "b")))
                           (Task 5 (Reduce 1 2)))
                     5))
    (define client (make-async-channel))
    (async-channel-put jm (SubmitJob job client))
    (sleep 1)
    (define canceller (make-async-channel))
    (async-channel-put jm (CancelJob 1 canceller))
    (check-unicast canceller (CancellationSuccess))
    (check-unicast client (JobResultFailure))
    (check-no-message client #:timeout 10))

  (test-case "Cancelling a non-existent job sends back cancel-failure"
    (define jm (csa-run job-manager-program))
    (sleep 1) ; wait for the registrations to go through
    (define canceller (make-async-channel))
    (async-channel-put jm (CancelJob 1 canceller))
    (check-unicast canceller (CancellationFailure)))

  (test-case "Cancelling a job after completion ends with CancellationFailure"
    (define jm (csa-run job-manager-program))
    ;; 1. Wait for the task managers to register with the job manager
    (sleep 3)
    ;; 2. Submit the job
    (define job (Job 1
                     (list (Task 1 (Map (vector "a" "b" "c" "a" "b" "c")))
                           (Task 2 (Map (vector "a" "b")))
                           (Task 5 (Reduce 1 2)))
                     5))
    (define client (make-async-channel))
    (async-channel-put jm (SubmitJob job client))
    ;; 3. Wait for response
    (check-unicast client (JobResultSuccess (hash "a" 3 "b" 3 "c" 2)) #:timeout 30)
    (define canceller (make-async-channel))
    (async-channel-put jm (CancelJob 1 canceller))
    (check-unicast canceller (CancellationFailure))))

(module+ test
  (define task-manager-spec
    `(specification (receptionists [task-manager ,desugared-tm-test-input-type])
                    (externals [job-manager ,desugared-tm-to-jm-type])
       (task-manager ,desugared-tm-test-input-type)
       ()
       (goto Unregistered job-manager)
       (define-state (Unregistered job-manager)
         [(variant JobManagerTerminated) -> () (goto Unregistered job-manager)]
         [(variant AcknowledgeRegistration) -> () (goto Registered job-manager)]
         [(variant SubmitTask * ack-dest) ->
          ([obligation ack-dest (variant Failure *)])
          (goto Unregistered job-manager)]
         [(variant CancelTask * ack-dest) ->
          ([obligation ack-dest (variant Failure *)])
          (goto Unregistered job-manager)]
         [unobs ->
          ([obligation job-manager (variant RegisterTaskManager * * *)])
          (goto Unregistered job-manager)]
         ;; These two messages might still happen during Unregistered because the runners are
         ;; cancelled later
         [unobs ->
          ([obligation job-manager (variant UpdateTaskExecutionState * *)])
          (goto Unregistered job-manager)]
         [unobs ->
          ([obligation job-manager (variant RequestNextInputSplit * *)])
          (goto Unregistered job-manager)])
       (define-state (Registered job-manager)
         [(variant JobManagerTerminated) -> () (goto Unregistered job-manager)]
         [(variant AcknowledgeRegistration) -> () (goto Registered job-manager)]
         [(variant SubmitTask * ack-dest) ->
          ([obligation ack-dest (or (variant Acknowledge *) (variant Failure *))])
          (goto Registered job-manager)]
         [(variant CancelTask * ack-dest) ->
          ([obligation ack-dest (or (variant Acknowledge *) (variant Failure *))])
          (goto Registered job-manager)]
         [unobs ->
          ([obligation job-manager (variant UpdateTaskExecutionState * *)])
          (goto Unregistered job-manager)]
         [unobs ->
          ([obligation job-manager (variant RequestNextInputSplit * *)])
          (goto Unregistered job-manager)])))

  (test-true "Task manager conforms to its spec"
    (check-conformance task-manager-program task-manager-spec)))

;; Specs to check:
;; * JobManager, from TaskManager/Task perspective:
;;   * respond to registration requests, then sends other commands (SubmitTask, CancelTask)
;;   * respond to RequestNextInputSplit

;; * TaskManager, from JobManager perspective:
;;   * send multiple registration requests until accepted
;;   * unregister on JobManagerTerminated
;;   * respond to SubmitTask (always cancel when not registered)
;;   * respond to CancelTask (always failure when not registered)
;;   * sends UpdateTaskExecutionState sometimes
;; * JobManager (full program), from client POV:
;;   * after Submit/Cancel, might get Finished/Canceled results
;;   * Cancel gets a success or failure right away


;; Missed responses to check with specs:
;; * ACK SubmitTask in TaskManager
;; * TaskManager registration acknowledgment
>>>>>>> cdd6439d
<|MERGE_RESOLUTION|>--- conflicted
+++ resolved
@@ -103,35 +103,6 @@
 ;; JobManager -> TaskManager Communication
 
 (define-variant ExecutionState ; comes from runtime/execution/ExecutionState.java
-<<<<<<< HEAD
-  (Finished [result Nat])
-  ;; TODO: the rest of the states
-  )
-
-(define-variant TaskInfo
-  (Map [initial-data (Listof String)])
-  (Reduce [left (Hash String Nat)] [right (Hash String Nat)]))
-
-;; TODO: move this into some other definition
-(define-variant MiscCommands
-  (UpdateTaskExecutionState [job-id Nat] [task-id Nat] [state ExecutionState])
-  (SubmitTask [job-id Nat] [task-id Nat] [info TaskInfo] [ack-dest (Addr (Union (Acknowledge Nat Nat)))])
-  (RunTask [job-id Nat] [task-id Nat] [info TaskInfo])
-  (RequestNextInputSplit [job-id Nat]
-                         [task-id Nat]
-                         [target (Addr (Union (NextInputSplit (Listof String))))])
-  (NextInputSplit [items (Listof String)])
-  ;; NOTE: this one is my own command, since the real Apache Flink cheats and uses threads to execute
-  ;; tasks
-  ;; TODO: fix this type
-  (RegisterRunner [addr (Addr TaskRunnerInput)])
-
-  ;; these two are responses to SubmitTask
-  (Acknowledge [job-id Nat] [task-id Nat])
-  (Failure [job-id Nat] [task-id Nat]))
-
-(define-type TaskRunnerInput
-=======
   (Finished [result (Hash String Nat)])
   (Cancelled))
 
@@ -141,7 +112,6 @@
    (Failure JobTaskId)))
 
 (define-type SubmitCancelResponse
->>>>>>> cdd6439d
   (Union
    (Acknowledge JobTaskId)
    (Failure JobTaskId)))
@@ -357,11 +327,7 @@
       [(SubmitTask task ack-dest)
        (case (list-as-variant idle-runners)
          [(Empty)
-<<<<<<< HEAD
-          (send ack-dest (Failure job-id task-id))
-=======
           (send ack-dest (Failure (: task id)))
->>>>>>> cdd6439d
           (goto Running idle-runners busy-runners)]
          [(Cons runner other-runners)
           (send runner (RunTask task))
@@ -926,38 +892,14 @@
                        (variant UpdateTaskExecutionState
                                 (JobTaskId 2 1)
                                 (variant Finished (hash "a" 4)))))
-<<<<<<< HEAD
-    (async-channel-put task-manager (variant SubmitTask 1 2 (variant Reduce (hash) (hash "b" 2)) jm))
-    (check-unicast jm (variant Acknowledge 1 2))
-    (check-unicast jm (variant UpdateTaskExecutionState
-                               1
-                               2
-=======
     (async-channel-put task-manager (variant SubmitTask (ReadyTask (JobTaskId 1 2) (ReduceWork (hash) (hash "b" 2))) jm))
     (check-unicast jm (variant Acknowledge (JobTaskId 1 2)))
     (check-unicast jm (variant UpdateTaskExecutionState (JobTaskId 1 2)
->>>>>>> cdd6439d
                                (variant Finished (hash "b" 2))) #:timeout 3))
 
   (test-case "TaskManager fails a SubmitTask if it has no runners"
     (define task-manager-only-program
       (desugar
-<<<<<<< HEAD
-       ;; TODO: put real types here
-       `(program (receptionists [task-manager Nat]) (externals [job-manager Nat])
-                 ,@flink-definitions
-                 (actors [task-manager (spawn task-manager-loc TaskManager job-manager)]))))
-    (define jm (make-async-channel))
-    (define task-manager (csa-run task-manager-only-program jm))
-    (async-channel-put task-manager (variant SubmitTask
-                                             1
-                                             1
-                                             (variant Reduce
-                                                      (hash "a" 1 "b" 2 "c" 3)
-                                                      (hash "a" 3 "b" 4 "d" 5))
-                                             jm))
-    (check-unicast jm (variant Failure 1 1)))
-=======
        `(program (receptionists [task-manager Nat]) (externals [job-manager Nat])
                  ,@flink-definitions
                  (actors [task-manager (spawn task-manager-loc TaskManager 1 job-manager)]))))
@@ -971,38 +913,10 @@
                                                                     (hash "a" 3 "b" 4 "d" 5)))
                                              jm))
     (check-unicast jm (variant Failure (JobTaskId 1 1))))
->>>>>>> cdd6439d
 
   (test-case "TaskManager fails a SubmitTask if all its runners are busy"
     (define jm (make-async-channel))
     (define task-manager (csa-run task-manager-program jm))
-<<<<<<< HEAD
-    (sleep 0.5) ; give some time for the TaskRunner registrations to happen first
-    (async-channel-put task-manager (variant SubmitTask
-                                             1
-                                             1
-                                             (variant Reduce
-                                                      (hash "a" 1 "b" 2 "c" 3)
-                                                      (hash "a" 3 "b" 4 "d" 5))
-                                             jm))
-    (async-channel-put task-manager (variant SubmitTask
-                                             1
-                                             2
-                                             (variant Reduce
-                                                      (hash "a" 1 "b" 2 "c" 3)
-                                                      (hash "a" 3 "b" 4 "d" 5))
-                                             jm))
-    (async-channel-put task-manager (variant SubmitTask
-                                             1
-                                             3
-                                             (variant Reduce
-                                                      (hash "a" 1 "b" 2 "c" 3)
-                                                      (hash "a" 3 "b" 4 "d" 5))
-                                             jm))
-    (check-unicast jm (variant Acknowledge 1 1))
-    (check-unicast jm (variant Acknowledge 1 2))
-    (check-unicast jm (variant Failure 1 3))))
-=======
     (check-unicast-match jm (csa-variant RegisterTaskManager 1 2 _))
     (async-channel-put task-manager (AcknowledgeRegistration))
     (sleep 0.5) ; give some time for the TaskRunner registrations to happen first
@@ -1218,5 +1132,4 @@
 
 ;; Missed responses to check with specs:
 ;; * ACK SubmitTask in TaskManager
-;; * TaskManager registration acknowledgment
->>>>>>> cdd6439d
+;; * TaskManager registration acknowledgment