--- conflicted
+++ resolved
@@ -221,8 +221,6 @@
          [(and (aps#-completed-no-transition-config? s)
                (let ([known-externals (externals-in i)])
                  (andmap (curryr member known-externals) (aps#-relevant-external-addrs s))))
-          ;; TODO: what's a good test for this improvement?
-          (displayln "Did the optimization")
           (loop (set-add related-pairs pair) unrelated-successors)]
          [else
           (match (impl-steps-from i s)
@@ -234,32 +232,6 @@
              ;; Find the matching s-steps
              (define found-unmatchable-step? #f)
              (for ([i-step i-steps])
-<<<<<<< HEAD
-               (for ([s-step (hash-ref related-spec-steps (list pair i-step))])
-                 (define successor-pairs
-                   (for/list ([config (cons (spec-step-destination s-step) (spec-step-spawns s-step))])
-                     (config-pair (impl-step-destination i-step) config)))
-
-                 ;; Debugging only
-                 ;; (for ([successor-pair successor-pairs])
-                 ;;   (printf "pre-sbc: ~s\n" successor-pair)
-                 ;;   (printf "post-sbc: ~s\n" (sbc successor-pair)))
-                 (for ([sbc-result (sbc* successor-pairs)])
-                   ;; TODO: add the address binding here, too, and adjust other uses of incoming
-                   ;; (e.g. in prune-unsupported) to take that structure into account
-                   (match-define (list sbc-pair rename-map) sbc-result)
-                   (log-incoming log-file sbc-pair (list pair i-step s-step rename-map))
-                   (dict-of-sets-add! incoming-steps sbc-pair (list pair i-step s-step rename-map))
-                   ;; unless it's already in the queue, or we have already explored it (and therefore
-                   ;; it's in either the related or unrelated set), add the new pair to the worklist
-                   (unless (or (set-member? to-visit sbc-pair)
-                               (set-member? related-pairs sbc-pair)
-                               (set-member? unrelated-successors sbc-pair)
-                               (equal? sbc-pair pair))
-                     (set-add! to-visit sbc-pair)))))
-             (log-related log-file pair)
-             (loop (set-add related-pairs pair) unrelated-successors)])])])))
-=======
                ;; Debugging:
                ;; (printf "Impl step: ~s\n" (debug-impl-step i-step))
 
@@ -308,14 +280,16 @@
                       (match-define (list sbc-pair rename-map) sbc-result)
                       (log-incoming log-file sbc-pair (list pair i-step s-step rename-map))
                       (dict-of-sets-add! incoming-steps sbc-pair (list pair i-step s-step rename-map))
-                      (unless (or (member sbc-pair (queue->list to-visit))
+                      ;; unless it's already in the queue, or we have already explored it (and
+                      ;; therefore it's in either the related or unrelated set), add the new pair to
+                      ;; the worklist
+                      (unless (or (set-member? to-visit sbc-pair)
                                   (set-member? related-pairs sbc-pair)
                                   (set-member? unrelated-successors sbc-pair)
                                   (equal? sbc-pair pair))
-                        (enqueue! to-visit sbc-pair)))))
+                        (set-add! to-visit sbc-pair)))))
                 (log-related log-file pair)
                 (loop (set-add related-pairs pair) unrelated-successors)])])])])))
->>>>>>> fb9973b4
 
 ;; Returns all implementation steps possible from the given impl-config/spec-config pair, or #f if
 ;; some step leads to an unverifiable configuration. The spec config is used to determine whether
