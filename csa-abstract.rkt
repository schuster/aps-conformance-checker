#lang racket

;; Abstract standard semantic domains for CSA#, and associated functions

(provide
 ;; Required by conformance checker
 (struct-out csa#-transition)
 csa#-messages-of-type
 csa#-enabled-internal-actions
 csa#-make-external-trigger
 csa#-abstract-config
 csa#-blur-config
 necessary-action?
 csa#-address-type
 csa#-address-strip-type
 ;; required for widening
 (struct-out csa#-transition-effect)
 csa#-transition-valid-for-widen?
 csa#-eval-trigger
 csa#-apply-transition
 csa#-blur-and-duplicate-message

 ;; Required by conformance checker to select spawn-flag to blur; likely to change
 csa#-spawn-address?
 csa#-spawn-address-flag
 csa#-flags-that-know-externals

 ;; Required by APS#
 csa#-output-address
 csa#-output-message
 csa#-output-multiplicity
 csa#-blur-addresses ; needed for blurring in APS#
 internals-in
 externals-in
 csa#-sort-config-components

 ;; Required by APS#; should go into a "common" language instead
 csa#
 csa#-abstract-address
 type-join
 type<=

 ;; Testing helpers
 make-single-actor-abstract-config

 ;; Debug helpers
 impl-config-without-state-defs
 impl-config-goto)

;; ---------------------------------------------------------------------------------------------------

(require
 redex/reduction-semantics
 (for-syntax syntax/parse)
 "csa.rkt"
 "sexp-helpers.rkt")

;; Abstract-interpretation version of CSA
(define-extended-language csa# csa-eval
  (i# (α# β# μ#))
  (α# ((a#int-precise b#) ...))
  (β# ((a#int-collective (b# ...)) ...)) ; blurred actors, represented by a set of abstract behaviors
  (b# ((Q# ...) e#)) ; behavior
  ;; REFACTOR: make a general structure for abstract multisets: values with multiplicities attached
  (μ# ((a#int v# m) ...)) ; message packets
  (m single many) ; m for "multiplicity"
  (Q# (define-state (q [x τ] ...) (x) e#)
      (define-state (q [x τ] ...) (x) e# [(timeout e#) e#]))
  (v# τa#
      (variant t v# ...)
      (record [l v#] ...)
      (folded τ v#)
      (* τ)
      (list-val v# ...)
      (vector-val v# ...)
      (hash-val (v# ...) (v# ...)))
  (e# (spawn any_location τ e# Q# ...)
      (spawning a#int τ e# Q# ...)
      (goto q e# ...)
      (send e# e#)
      (begin e# ... e#)
      (let ([x e#] ...) e#)
      (case e# [(t x ...) e#] ...)
      (variant t e# ...)
      (record [l e#] ...)
      (: e# l)
      (! e# [l e#])
      (fold τ e#)
      (unfold τ e#)
      (primop e# ...)
      (printf string e# ...) ; for debugging only
      (list e# ...)
      (vector e# ...)
      (hash [e# e#] ...)
      (for/fold ([x e#]) ([x e#]) e#)
      (loop-context e#)
      x
      v#)
  (a# a#int a#ext) ; internal and external addresses
  (a#int a#int-precise
         a#int-collective)
  (a#int-precise (init-addr natural)
                 (spawn-addr any_location spawn-flag))
  (a#int-collective (blurred-spawn-addr any_location))
  ;; OLD means it is a unique actor that existed before the current handler was run, NEW means it was
  ;; spawned in the current handler (should all be OLD between runs, after blur/canonicalize)
  (spawn-flag NEW OLD)
  (a#ext
   (* (Addr τ)) ; unobserved address
   (obs-ext natural))
  (τa# (τ a#int)
       (τ (obs-ext natural))
       (* (Addr τ)))
  ;; H# = handler machine state (exp + outputs + spawns so far)
  (H# (e# [([a# v# m] ...) ((a#int b#) ...)]))
  (E# hole
      (spawning a#int τ E# Q# ...)
      (goto q v# ... E# e# ...)
      (send E# e#)
      (send v# E#)
      (begin E# e# ...)
      (let ([x v#] ... [x E#] [x e#] ...) e#)
      (case E# [(t x ...) e#] ...)
      (variant t v# ... E# e# ...)
      (record [l v#] ... [l E#] [l e#] ...)
      (: E# l)
      (! E# [l e#])
      (! v# [l E#])
      (fold τ E#)
      (unfold τ E#)
      (primop v# ... E# e# ...)
      (printf string v# ... E# e# ...)
      (list v# ... E# e# ...)
      (vector v# ... E# e# ...)
      (hash [v# v#] ... [E# e#] [e# e#] ...)
      (hash [v# v#] ... [v# E#] [e# e#] ...)
      (for/fold ([x E#]) ([x e#]) e#)
      (for/fold ([x v#]) ([x E#]) e#)
      (loop-context E#))
  (trigger# (timeout/empty-queue a#int)
            (timeout/non-empty-queue a#int)
            (internal-receive a#int v#)
            (external-receive a#int v#)))

;; ---------------------------------------------------------------------------------------------------
;; Test Data

(module+ test
  (define test-behavior1
    (term (((define-state (TestState1) (x) (goto TestState1)))
           (goto TestState1)))))

;; ---------------------------------------------------------------------------------------------------
;; Constants

;; The maximum number of times to unfold a recursive type while generating an exhaustive set of
;; abstract values for that type.
;;
;; This number is an arbitrary choice for now. Later it may make sense to base it off of the level of
;; detail in the spec or program.
(define MAX-RECURSION-DEPTH 1)

;; ---------------------------------------------------------------------------------------------------
;; Message generation

;; TODO: create a second type of "fresh" external address instead (one that gets converted into the
;; other one during canonicalization), so I don't have to worry about overlapping with existing
;; addresses
(define next-generated-address 100)

;; Returns an exhaustive list of abstract messages for the type of the given address
(define (csa#-messages-of-type type)
  (term (messages-of-type/mf ,type ,MAX-RECURSION-DEPTH)))

;; Returns an exhaustive list of abstract messages for the given type with the natural argument
;; indicating the maximum number of times to unfold recursive types.
(define-metafunction csa#
  messages-of-type/mf : τ natural -> (v# ...)
  [(messages-of-type/mf Nat _) ((* Nat))]
  [(messages-of-type/mf String _) ((* String))]
  [(messages-of-type/mf (Union) _) ()]
  [(messages-of-type/mf (Union [t_1 τ_1 ...] [t_rest τ_rest ...] ...) natural_max-depth)
   (v#_1 ... v#_rest ...)
   (where (v#_1 ...) (generate-variants natural_max-depth t_1 τ_1 ...))
   (where (v#_rest ...)
          (messages-of-type/mf (Union [t_rest τ_rest ...] ...) natural_max-depth))]
  [(messages-of-type/mf (Union) _) ()]
  [(messages-of-type/mf (minfixpt X τ) 0)
   ((* (minfixpt X τ)))]
  [(messages-of-type/mf (minfixpt X τ) natural_max-depth)
   ((folded (minfixpt X τ) v#) ...)
   (where (v# ...)
          (messages-of-type/mf (type-subst τ X (minfixpt X τ)) ,(sub1 (term natural_max-depth))))]
  [(messages-of-type/mf (Record [l_1 τ_1] [l_rest τ_rest] ...) natural_max-depth)
   ,(for/fold ([records-so-far null])
              ([sub-record (term (messages-of-type/mf (Record [l_rest τ_rest] ...) natural_max-depth))])
      (append
       (for/list ([generated-v (term (messages-of-type/mf τ_1 natural_max-depth))])
         (redex-let csa# ([(record [l_other v#_other] ...) sub-record]
                          [v#_1 generated-v])
           (term (record [l_1 v#_1] [l_other v#_other] ...))))
       records-so-far))]
  [(messages-of-type/mf (Record) natural_max-depth)
   ((record))]
  [(messages-of-type/mf (Addr τ) _)
   ,(begin
      (set! next-generated-address (add1 next-generated-address))
      (term ((τ (obs-ext ,next-generated-address)))))]
  [(messages-of-type/mf (Listof τ) natural_max-depth)
   ((normalize-collection (list-val v# ...)))
   (where (v# ...) (messages-of-type/mf τ natural_max-depth))]
  [(messages-of-type/mf (Vectorof τ) natural_max-depth)
   ((normalize-collection (vector-val v# ...)))
   (where (v# ...) (messages-of-type/mf τ natural_max-depth))]
  [(messages-of-type/mf (Hash τ_1 τ_2) natural_max-depth)
   ((normalize-collection (hash-val (v#_keys ...) (v#_vals ...))))
   (where (v#_keys ...) (messages-of-type/mf τ_1 natural_max-depth))
   (where (v#_vals ...) (messages-of-type/mf τ_2 natural_max-depth))])

;; Generate an exhaustive list of variant values for the given tag and type, with the natural argument
;; acting as max-depth for the number of recursive type unfoldings
(define-metafunction csa#
  generate-variants : natural t τ ... -> ((variant t v# ...) ...)
  [(generate-variants _ t) ((variant t))]
  [(generate-variants natural_max-depth t τ_1 τ_rest ...)
   ,(for/fold ([variants-so-far null])
              ([sub-variant (term (generate-variants natural_max-depth t τ_rest ...))])
      (append
       (for/list ([generated-v (term (messages-of-type/mf τ_1 natural_max-depth))])
         (redex-let csa# ([(variant t v#_other ...) sub-variant]
                          [v#_1 generated-v])
           (term (variant t v#_1 v#_other ...))))
       variants-so-far))])

(module+ test
  (require
   rackunit
   "rackunit-helpers.rkt")

  (test-same-items?
   (term (messages-of-type/mf Nat 0))
   '((* Nat)))
  (test-same-items? (term (messages-of-type/mf (Union [Begin]) 0)) (list '(variant Begin)))
  (test-same-items?
   (term (messages-of-type/mf (Union [A] [B]) 0))
   '((variant A) (variant B)))
  (test-same-items? (term (messages-of-type/mf (Union) 0)) null)
  (test-same-items?
   (term (messages-of-type/mf (minfixpt Dummy Nat) 0))
   (list '(* (minfixpt Dummy Nat))))
  (test-same-items?
   (term (messages-of-type/mf (minfixpt Dummy Nat) 1))
   (list '(folded (minfixpt Dummy Nat) (* Nat))))
  (test-same-items?
   (term (messages-of-type/mf (Record [a Nat] [b Nat]) 0))
   (list '(record [a (* Nat)] [b (* Nat)])))
  (test-same-items?
   (term (messages-of-type/mf (Record [x (Union [A] [B])] [y (Union [C] [D])]) 0))
   (list '(record [x (variant A)] [y (variant C)])
         '(record [x (variant A)] [y (variant D)])
         '(record [x (variant B)] [y (variant C)])
         '(record [x (variant B)] [y (variant D)])))
  (define list-of-nat '(minfixpt NatList (Union [Null] [Cons Nat NatList])))
  (test-same-items?
   (term (messages-of-type/mf ,list-of-nat 0))
   (list `(* ,list-of-nat)))
  (test-same-items?
   (term (messages-of-type/mf ,list-of-nat 1))
   (list `(folded ,list-of-nat (variant Null))
         `(folded ,list-of-nat (variant Cons (* Nat) (* ,list-of-nat)))))
  (test-same-items?
   (term (messages-of-type/mf ,list-of-nat 2))
   (list `(folded ,list-of-nat (variant Null))
         `(folded ,list-of-nat (variant Cons (* Nat) (folded ,list-of-nat (variant Null))))
         `(folded ,list-of-nat (variant Cons (* Nat) (folded ,list-of-nat (variant Cons (* Nat) (* ,list-of-nat)))))))
  (test-same-items?
   (term (messages-of-type/mf (Union) 0))
   '())
  (test-same-items?
   (term (messages-of-type/mf (Union [A] [B String (Union [C] [D])]) 0))
   '((variant A)
     (variant B (* String) (variant C))
     (variant B (* String) (variant D))))
  (test-same-items?
   (term (messages-of-type/mf (Vectorof Nat) 0))
   (list `(vector-val (* Nat))))
  (test-same-items?
   (term (messages-of-type/mf (Listof Nat) 0))
   (list `(list-val (* Nat))))
  (test-same-items?
   (term (messages-of-type/mf (Hash Nat (Union [A] [B] [C])) 0))
   (list `(hash-val ((* Nat)) ((variant A) (variant B) [variant C])))))

;; ---------------------------------------------------------------------------------------------------
;; Evaluation

;; TODO: give these structs better names

;; Represents the effects of a single handler-level transition of an actor, before the results are
;; applied to the pre-handler configuration. Used for the widening optimization.
;;
;; sends is a list of abstract-addr/abstract-value/multiplicity 3-tuples. spawns is a list
;; of address/behavior 2-tuples (the address is a collective address for actors spawned inside loops)
(struct csa#-transition-effect (trigger behavior sends spawns) #:transparent)

;; Represents a single handler-level transition of an actor. Trigger is the event that caused the
;; handler to run, outputs is the list of outputs to the external world that happened during execution
;; (as formatted in csa#-transition-effect), and final-config is the resulting abstract configuration.
;;
;; This is the result of applying a csa#-transition-effect
(struct csa#-transition
  (trigger ; follows trigger# above
   outputs ; list of abstract-addr/abstract-message/multiplicity 3-tuples
   final-config) ; an abstract implementation configuration
  #:transparent)

;; impl-config -> (Listof trigger#)
(define (csa#-enabled-internal-actions config)
  (define internal-message-triggers
    (for/list ([packet-entry (csa#-config-message-packets config)])
      (define packet (csa#-packet-entry->packet packet-entry))
      (define address (csa#-message-packet-address packet))
      (define message (csa#-message-packet-value packet))
      (term (internal-receive ,address ,message))))
  (define atomic-actor-timeouts
    (for/fold ([timeout-triggers null])
              ([actor (csa#-config-actors config)])
      (define address (csa#-actor-address actor))
      (if (term (get-timeout-handler-exp/mf ,(actor-behavior actor)))
          (cons
           (if (any-messages-for? config address)
               (term (timeout/non-empty-queue ,address))
               (term (timeout/empty-queue ,address)))
           timeout-triggers)
          timeout-triggers)))
  (define collective-actor-timeouts
    (for/fold ([timeout-triggers null])
              ([blurred-actor (csa#-config-blurred-actors config)])
      (define address (csa#-blurred-actor-address blurred-actor))
      (if (ormap (lambda (behavior) (term (get-timeout-handler-exp/mf ,behavior)))
                 (csa#-blurred-actor-behaviors blurred-actor))
          (cons
           (if (any-messages-for? config address)
               (term (timeout/non-empty-queue ,address))
               (term (timeout/empty-queue ,address)))
           timeout-triggers)
          timeout-triggers)))
  (append internal-message-triggers atomic-actor-timeouts collective-actor-timeouts))

(define (csa#-make-external-trigger address message)
  (term (external-receive ,address ,message)))

(define trigger-eval-cache (make-hash))
(define trigger-eval-cache-lookup-count 0)
(define trigger-eval-cache-found-count 0)

;; i# trigger# -> (Listof csa#-transtion-effect)
(define (csa#-eval-trigger config trigger abort)
  (define (print-cache-stats)
    (printf "Eval-trigger cache stats: ~s/~s (~s%)\n"
            trigger-eval-cache-found-count
            trigger-eval-cache-lookup-count
            (floor (* 100 (/ trigger-eval-cache-found-count trigger-eval-cache-lookup-count)))))
  (define cache-key (cons config trigger))
  (set! trigger-eval-cache-lookup-count (add1 trigger-eval-cache-lookup-count))
  (match (hash-ref trigger-eval-cache cache-key #f)
    [#f
     ;; (print-cache-stats)
     (define result
       (match trigger
         [`(timeout/empty-queue ,addr)
          (eval-timeout config addr trigger abort)]
         [`(timeout/non-empty-queue ,addr)
          (eval-timeout config addr trigger abort)]
         [`(internal-receive ,addr ,message)
          (eval-message config addr message trigger abort)]
         [`(external-receive ,addr ,message)
          (eval-message config addr message trigger abort)]))
     (hash-set! trigger-eval-cache cache-key result)
     result]
    [cached
     (set! trigger-eval-cache-found-count (add1 trigger-eval-cache-found-count))
     ;; (print-cache-stats)
     cached]))

(define (eval-timeout config addr trigger abort)
  (append*
   (for/list ([behavior (current-behaviors-for-address config addr)])
     (match (term (get-timeout-handler-exp/mf ,behavior))
       [#f null]
       [handler-exp (eval-handler (inject/H# handler-exp)
                                  trigger
                                  (behavior-state-defs behavior)
                                  abort)]))))

(define (eval-message config addr message trigger abort)
  (append*
   (for/list ([behavior (current-behaviors-for-address config addr)])
     (define init-handler-machine (handler-machine-for-message behavior message))
     (eval-handler init-handler-machine trigger (behavior-state-defs behavior) abort))))

;; Returns a handler machine primed with the handler expression from the given behavior, with all
;; state arguments and the message substituted for the appropriate variables
(define (handler-machine-for-message behavior message)
  (redex-let csa#
      ([((_ ... (define-state (q [x_q τ_q] ..._n) (x_m) e# any_timeout-clause ...) _ ...)
         (goto q v# ..._n))
        behavior])
    ;; TODO: deal with the case where x_m shadows an x_q
    (inject/H# (apply csa#-subst-n (term e#) (term [x_m ,message]) (term ([x_q v#] ...))))))

;; Abstractly removes the entry in i# corresponding to the packet (a# v#), which will actually remove
;; it if its multiplicity is single, else leave it there if its multiplicity is many (because removing
;; a message from an abstract list of 0 or more yields a list of 0 or more).
(define-metafunction csa#
  config-remove-packet/mf : i# (a# v#) -> i#
  [(config-remove-packet/mf (any_precise any_blurred (any_pkt1 ... (a# v# single) any_pkt2 ...))
                            (a# v#))
   (any_precise any_blurred (any_pkt1 ... any_pkt2 ...))]
  ;; Case 2: if the multiplicity is not single, it must be many, so we just return the original config
  ;; because nothing is actually removed
  [(config-remove-packet/mf any_config _) any_config])

;; Returns the behavior's current timeout handler expression with all state arguments substituted in
;; if the current state has a timeout clause, else #f
(define-metafunction csa#
  get-timeout-handler-exp/mf : b# -> e# or #f
  [(get-timeout-handler-exp/mf ((_ ... (define-state (q [x_q τ_q] ..._n) _ _ [(timeout _) e#]) _ ...)
                                (goto q v# ..._n)))
   (csa#-subst-n/mf e# [x_q v#] ...)]
  [(get-timeout-handler-exp/mf _) #f])

;; Returns #t if the configuration has any in-transit messages for the given internal address; #f
;; otherwise.
(define (any-messages-for? config address)
  (redex-let csa# ([(_ _ ((a#int _ _) ...)) config])
    ;; member does not return #t, so we normalize that result
    (if (member address (term (a#int ...))) #t #f)))

(module+ test
  (test-true "any-messages-for? 1"
    (any-messages-for? (term (() () ([(init-addr 1) (* Nat) 1]))) (term (init-addr 1))))
  (test-false "any-messages-for? 2"
    (any-messages-for? (term (() () ([(init-addr 2) (* Nat) 1]))) (term (init-addr 1))))
  (test-false "any-messages-for? 3"
    (any-messages-for? (term (() () ())) (term (init-addr 1)))))

;; Returns all behaviors currently available in the given config for the actor with the given address
;; (will only be a single behavior for precise addresses, one or more for blurred ones).
(define (current-behaviors-for-address config address)
  (cond
    [(precise-internal-address? address)
     (list (actor-behavior (csa#-config-actor-by-address config address)))]
    [else
     (term (blurred-actor-behaviors-by-address/mf ,config ,address))]))

;; just like apply-reduction-relation*, but with debug messages
(define (apply-reduction-relation*/debug rel t)
  (define num-steps 0)
  (define num-loop-states-written 0)
  (let loop ([worklist (list t)]
             [processed-terms (set)]
             [irreducible-terms (set)])
    (match worklist
      ['() (set->list irreducible-terms)]
      [(list next-term rest-worklist ...)
       (cond [(set-member? processed-terms next-term)
              (loop rest-worklist processed-terms irreducible-terms)]
             [else
              (set! num-steps (add1 num-steps))
              (printf "Num steps: ~s\n" num-steps)
              (printf "Worklist size: ~s\n" (length worklist))
              ;; (printf "Reducing: ~s\n" next-term)
              (match (apply-reduction-relation/tag-with-names rel next-term)
                [(list)
                 (loop rest-worklist
                       (set-add processed-terms next-term)
                       (set-add irreducible-terms next-term))]
                [(list (list tags results) ...)
                 ;; (when (> (length results) 1)
                 ;;   (displayln tags))
                 (when (member "ForLoop1" tags)
                   (set! num-loop-states-written (add1 num-loop-states-written))
                   (printf "Found ~sth for loop step\n" num-loop-states-written)
                   ;; (call-with-output-file "loop-states.rktd"
                   ;;   (lambda (file)
                   ;;     (write next-term file)
                   ;;     (fprintf file "\n")
                   ;;     (close-output-port file))
                   ;;   #:exists 'append)
                   )
                 (loop (append rest-worklist results)
                       (set-add processed-terms next-term)
                       irreducible-terms)])])])))

;; A cache of handler evaluation results, represented as a hash table from (initial) handler machines
;; to a list of (final) handler machines
(define eval-cache (make-hash))

;; H# trigger# a#int impl-config (impl-config a#int e# -> impl-config) -> (Listof csa#-effect)
;;
;; Evaluates the given handler machine for the given trigger at the given actor address, returning for
;; each possible handler-level transition the final goto expression as well as all effects (outputs
;; and spawns). Calls the abort continuation instead if a transition leads to an unverifiable state.
(define (eval-handler handler-machine trigger state-defs abort)
  (parameterize ([abort-evaluation-param abort])
    (define final-machine-states
      (match (hash-ref eval-cache handler-machine #f)
        [#f
         ;; REFACTOR: have eval-machine just take the whole machine as input
         ;;
         ;; REFACTOR: don't return stuck states; just error if we run into them
         (match-define (list init-exp init-effects) handler-machine)
         (match-define (list value-states stuck-states) (eval-machine init-exp init-effects))
         (unless (empty? stuck-states)
           (error 'eval-handler
                  "Abstract evaluation did not complete\nInitial state: ~s\nFinal stuck states:~s"
                  handler-machine
                  stuck-states))
         (hash-set! eval-cache handler-machine value-states)
         value-states]
        [cached-results cached-results]))

    (for/list ([machine-state final-machine-states])
      ;; TODO: rename outputs to something like "transmissions", because some of them stay internal
      ;; to the configuration
      (match-define (list final-exp (list outputs spawns)) machine-state)
      (redex-let csa# ([(in-hole E# (goto q v#_param ...)) final-exp])
        (csa#-transition-effect
         trigger
         (term (,state-defs (goto q v#_param ...)))
         outputs
         spawns)))))

;; ---------------------------------------------------------------------------------------------------
;; Interpreter

;; TODO: ideal thing would be a match-like macro that has special markers around the sub-terms to
;; eval, and each clause only deals with the *values* (stuck states are returned automatically). I
;; think that takes more macro-fu than I have time to learn right now, though (mostly because it
;; requires handling ellipses in patterns). If I did ever write it, though, it would probably be a
;; useful Racket package.
;;
;; Also, this should probably be written in a more canonical monad style (I think this is just a
;; combination of a state monad and some kind of non-determinism monad), but I don't know enough about
;; monads to do that right now.

;; TODO: type definitions and names

;; A MachineState is (Tuple Exp (Tuple Transmissions Spawns)), where Transmissions and Spawns are as
;; in H#
;;
;; A ValueState is a MachineState where the Exp is a Value
;;
;; A StuckState is a MachineState where the Exp is a stuck expression
;;
;; An EvalResult is (Tuple (Listof ValueState) (Listof StuckState))

(define in-loop-context? (make-parameter #f))
;; During evaluation, this is a hash table keyed by machine state (H#), and whose values are
;; eval-mahcine-results indicating all possible results of reducing that machine state.
(define loop-results (make-parameter #f))

;; MachineState -> (Tuple (Listof ValueState) (Listof StuckState))
;;
;; Reduces the given machine state into all reachable stuck states and value states
(define (eval-machine exp effects)
  (parameterize ([in-loop-context? #f]
                 [loop-results (make-hash)])
    (eval-machine/internal exp effects)))

;; MachineState -> (Tuple (Listof ValueState) (Listof StuckState))
;;
;; Reduces the given machine state into all reachable stuck states and value states
(define (eval-machine/internal exp effects)
  (match exp
    ;; Begin
    [`(begin ,e1 ,e-rest ...)
     (eval-and-then* (cons e1 e-rest) effects
       (lambda (vs effects) (value-result (last vs) effects))
       (lambda (stucks) `(begin ,@stucks)))]
    ;; Case
    [`(case ,e-variant ,clauses ...)
     (eval-and-then e-variant effects
       (lambda (v effects)
         (match v
           [`(variant ,_ ...)
            ;; Find exactly one matching clause
            (let loop ([clauses clauses])
              (match clauses
                [(list) (one-stuck-result `(case ,v) effects)]
                [(list `(,pat ,body) other-clauses ...)
                 (match (match-case-pattern v pat)
                   [#f (loop other-clauses)]
                   [bindings (eval-machine/internal (term (csa#-subst-n/mf ,body ,@bindings)) effects)])]))]
           [`(* (Union ,union-variants ...))
            ;; Use *all* matching patterns for wildcard values
            (define clause-results
              (for/fold ([result empty-eval-result])
                        ([union-variant union-variants])
                (match-define `(,tag ,sub-types ...) union-variant)
                (match (findf (lambda (clause) (equal? (first (case-clause-pattern clause)) tag))
                              clauses)
                  [#f result]
                  [clause
                   (define vals (for/list ([sub-type sub-types]) `(* ,sub-type)))
                   (define bindings (map list (cdr (case-clause-pattern clause)) vals))
                   (combine-eval-results
                    result
                    (eval-machine/internal (term (csa#-subst-n/mf ,(case-clause-body clause) ,@bindings)) effects))])))
            (if (and (empty? (first clause-results)) (empty? (second clause-results)))
                (one-stuck-result `(case ,v ,@clauses))
                clause-results)]))
       (lambda (stuck) `(case ,stuck ,@clauses)))]
    ;; Let
    [`(let ([,vars ,exps] ...) ,body)
     (eval-and-then* exps effects
       (lambda (vs effects)
         (eval-machine/internal (term (csa#-subst-n/mf ,body ,@(map list vars vs))) effects))
       (lambda (stucks) `(let ,(map list vars stucks) ,body)))]
    ;; Records
<<<<<<< HEAD
    [`(record [,labels ,exps] ...)
     (eval-and-then* exps effects
       (lambda (vals effects) (value-result `(record ,@(map list labels vals)) effects))
       (lambda (stucks) `(record ,@(map list labels stucks))))]
    [`(: ,e ,l)
     (eval-and-then e effects
       (lambda (v effects)
         (match v
           [`(record ,fields ...)
            (match (findf (lambda (f) (equal? (first f) l)) fields)
              [#f (one-stuck-result `(: ,v ,l) effects)]
              [field (value-result (second field) effects)])]
           [`(* (Record ,fields ...))
            (match (findf (lambda (f) (equal? (first f) l)) fields)
              [#f (one-stuck-result `(: ,v ,l) effects)]
              [field (value-result `(* ,(second field)) effects)])]
           [_ (one-stuck-result `(: ,v ,l) effects)]))
       (lambda (stuck) `(: ,stuck l)))]
    [`(! ,rec [,l ,field-exp])
     (eval-and-then* (list rec field-exp) effects
       (lambda (vs effects)
         (match-define (list v-rec v-field) vs)
         (define (update-field f)
           (if (equal? (first f) l)
               `[,l ,v-field]
               f))
         (match v-rec
           [`(record ,fields ...)
            (match (findf (lambda (f) (equal? (first f) l)) fields)
              [#f (one-stuck-result `(! ,v-rec [,l ,v-field]) effects)]
              [field (value-result `(record ,@(map update-field fields)) effects)])]
           [`(* (Record ,fields ...))
            (match (findf (lambda (f) (equal? (first f) l)) fields)
              [#f (one-stuck-result `(! ,v-rec [,l ,v-field]) effects)]
              [_ (value-result v-rec effects)])]
           [_ (one-stuck-result `(! ,v-rec [,l ,v-field]) effects)]))
       (lambda (stuck) `(! ,stuck l)))]
=======
    (==> (: (record _ ... [l v#] _ ...) l)
         v#
         RecordLookup)
    (==> (: (* (Record _ ... [l τ] _ ...)) l)
         (* τ)
         RecordWildcardLookup)
    (==> (! (record any_1 ... [l _] any_2 ...) [l v#])
         (record any_1 ... [l v#] any_2 ...)
         RecordUpdate)
    (==> (! (* (Record [l_1 τ_1] ... [l τ] [l_2 τ_2] ...)) [l v#])
         (record [l_1 (* τ_1)] ... [l v#] [l_2 (* τ_2)] ...)
         RecordWildcardUpdate)

>>>>>>> 5cc8bcd1
    ;; Recursive Types
    [`(fold ,type ,exp)
     (eval-and-then exp effects
       (lambda (v effects)
         (match v
           [`(* ,_) (value-result `(* ,type) effects)]
           [_
            (if (< (term (fold-depth/mf ,v)) MAX-RECURSION-DEPTH)
                (value-result `(folded ,type ,v) effects)
                (if (csa#-contains-address? v)
                    ((abort-evaluation-param))
                    (value-result `(* ,type) effects)))]))
       (lambda (stuck) `(fold ,type ,stuck)))]
    [`(unfold ,type ,e)
     (eval-and-then e effects
       (lambda (v effects)
         (match v
           [`(folded ,type ,val) (value-result val effects)]
           [`(* (minfixpt ,name ,type))
            (value-result (term (* (type-subst ,type ,name (minfixpt ,name ,type)))) effects)]
           [_ (error 'eval-machine/internal "Bad argument to unfold: ~s" v)]))
       (lambda (stuck) `(unfold ,type ,stuck)))]
    [`(folded ,_ ...) (value-result exp effects)]
    ;; Numeric/Boolean Operators
    [`(,(and op (or '< '<= '> '>=)) ,arg1 ,arg2)
     (eval-and-then* (list arg1 arg2) effects
       (lambda (vs effects)
         (match vs
           [`((* Nat) (* Nat)) (value-result `(variant True) `(variant False) effects)]
           [_ (error "Bad args to relative op: ~s\n" `(,op ,@vs))]))
       (lambda (stucks) `(,op ,@stucks)))]
    [`(,(and op (or '+ '- 'mult '/ 'arithmetic-shift)) ,arg1 ,arg2)
     (eval-and-then* (list arg1 arg2) effects
       (lambda (vs effects)
         (match vs
           [`((* Nat) (* Nat)) (value-result `(* Nat) effects)]
           [_ (error "Bad args to binary arithmetic op: ~s\n" `(,op ,@vs))]))
       (lambda (stucks) `(,op ,@stucks)))]
    [`(,(and op (or 'random 'ceiling)) ,arg)
     (eval-and-then arg effects
       (lambda (v effects)
         (match v
           [`(* Nat) (value-result `(* Nat) effects)]
           [_ (error "Bad args to unary arithmetic op: ~s\n" `(,op ,v))]))
       (lambda (stuck) `(,op ,stuck)))]
    [`(and ,e1 ,e2)
     (eval-and-then* (list e1 e2) effects
       (lambda (vs effects)
         (match-define (list v1 v2) vs)
         (value-result (term (csa#-and (canonicalize-boolean ,v1) (canonicalize-boolean ,v2)))
                       effects))
       (lambda (stucks) `(and ,@stucks)))]
    [`(or ,e1 ,e2)
     (eval-and-then* (list e1 e2) effects
       (lambda (vs effects)
         (match-define (list v1 v2) vs)
         (value-result (term (csa#-or (canonicalize-boolean ,v1) (canonicalize-boolean ,v2)))
                       effects))
       (lambda (stucks) `(or ,@stucks)))]
    [`(not ,e)
     (eval-and-then e effects
       (lambda (v effects)
         (value-result (term (csa#-not (canonicalize-boolean ,v))) effects))
       (lambda (stuck) `(not ,stuck)))]
    [`(= ,e1 ,e2)
     (eval-and-then* (list e1 e2) effects
       (lambda (vs effects)
         (value-result `(variant True) `(variant False) effects))
       (lambda (stucks) `(= ,@stucks)))]
    ;; Lists, Vectors, and Hashes
    [`(,(and op (or 'list 'cons 'list-as-variant 'list-ref 'length 'vector 'vector-ref 'vector-take 'vector-drop 'vector-length 'vector-copy 'vector-append 'hash-ref 'hash-keys 'hash-values 'hash-set 'hash-remove 'hash-has-key? 'hash-empty? 'sort-numbers-descending))
       ,args ...)
     (eval-and-then* args effects
       (lambda (vs effects)
         (match (cons op vs)
           [`(list ,vs ...) (value-result (term (normalize-collection (list-val ,@vs))) effects)]
           [`(cons ,v ,rest)
            (match rest
              [`(* ,_) rest]
              [`(list-val ,vs ...)
               (value-result (term (normalize-collection (list-val ,@vs ,v))) effects)])]
           [`(list-as-variant ,l)
            (match l
              [`(* (Listof ,type)) (value-result `(variant Empty)
                                                 `(variant Cons (* ,type) (* (Listof ,type)))
                                                 effects)]
              [`(list-val ,items ...)
               (apply value-result
                      `(variant Empty)
                      (append (for/list ([item items]) `(variant Cons ,item ,l))
                              (list effects)))]
              [_ (error 'eval-machine/internal "Bad list for list-as-variant: ~s\n" l)])]
           [`(list-ref ,l ,_)
            (match l
              [`(* (Listof ,type)) (value-result `(* ,type) effects)]
              ;; NOTE: we can just return the empty list of results if there are no items in the list:
              ;; we assume that that won't happen, and that therefore we only reached this state
              ;; through over-abstraction
              [`(list-val ,items ...) (apply value-result (append items (list effects)))]
              [_ (error 'eval-machine/internal "Bad list for list-ref: ~s\n" l)])]
           [`(length ,_) (value-result `(* Nat) effects)]
           [`(vector ,vs ...) (value-result (term (normalize-collection (vector-val ,@vs))) effects)]
           [`(vector-ref ,v ,_)
            (match v
              [`(* (Vectorof ,type)) (value-result `(* ,type) effects)]
              [`(vector-val ,items ...) (apply value-result (append items (list effects)))]
              [_ (error 'eval-machine/internal "Bad vector for vector-ref: ~s\n" v)])]
           [`(,(or 'vector-take 'vector-drop 'vector-copy) ,v ,_ ...)
            (value-result v effects)]
           [`(vector-length ,_) (value-result `(* Nat) effects)]
           [`(vector-append (vector-val ,vs1 ...) (vector-val ,vs2 ...))
            (value-result (term (normalize-collection (vector-val ,@vs1 ,@vs2))) effects)]
           ;; TODO: figure out if the type is ever *not* big enough to also cover the other vector
           [`(vector-append (* (Vectorof ,type)) ,_)
            (value-result `(* (Vectorof ,type)) effects)]
           [`(vector-append ,_ (* (Vectorof ,type)))
            (value-result `(* (Vectorof ,type)) effects)]
           [`(hash-ref ,h ,k)
            (match h
              [`(* (Hash ,key-type ,val-type))
               (value-result `(variant Nothing) `(variant Just (* ,val-type)) effects)]
              [`(hash-val ,_ ,vals)
               (apply value-result
                      `(variant Nothing)
                      (append (for/list ([val vals]) `(variant Just ,val))
                              (list effects)))])]
           [`(hash-keys ,h)
            (match h
              [`(* (Hash ,key-type ,_)) (value-result `(* (Listof ,key-type)) effects)]
              [`(hash-val ,keys ,_) (value-result `(list-val ,@keys) effects)])]
           [`(hash-values ,h)
            (match h
              [`(* (Hash ,_ ,value-type)) (value-result `(* (Listof ,value-type)) effects)]
              [`(hash-val ,_ ,values) (value-result `(list-val ,@values) effects)])]
           [`(hash-set ,h ,key ,val)
            (match h
              [`(* (Hash ,_ ,_)) (value-result h effects)]
              [`(hash-val ,keys ,vals)
               (value-result
                (term (normalize-collection (hash-val ,(cons key keys) ,(cons val vals))))
                effects)])]
           [`(hash-remove ,h ,k) (value-result h effects)]
           [`(hash-has-key? ,h ,k)
            (value-result `(variant True) `(variant False) effects)]
           [`(hash-empty? ,h)
            (value-result `(variant True) `(variant False) effects)]
           [`(sort-numbers-descending ,v) (value-result v effects)]
           [_ (error 'eval-machine/internal "Bad collection operation: ~s" `(,op ,@vs))]))
       (lambda (stucks) `(,op ,@stucks)))]
    [`(hash ,kvps ...)
     (eval-and-then* (append* (for/list ([kvp kvps]) (list (first kvp) (second kvp)))) effects
       (lambda (results effects)
         (match-define (list keys vals)
           (let loop ([results results]
                      [keys null]
                      [vals null])
             (match results
               [(list) (list keys vals)]
               [(list key val rest ...) (loop rest (cons key keys) (cons val vals))])))
         (value-result (term (normalize-collection (hash-val ,keys ,vals))) effects))
       (lambda (stucks) (error 'eval-machine/internal "Stuck evaluating hash: ~s" `(hash ,@stucks))))]
    ;; Loops
    [`(for/fold ([,result-var ,result-exp])
                ([,item-var ,item-exp])
        ,body)
     ;; Without memoizing the results of evaluating for loops, we would enter an infinite loop in
     ;; which we unroll the loop body, evaluate it, unroll the body again, etc. forever. However, we
     ;; can't memoize the results until we finish evaluting an unrolling of the loop, so we have a
     ;; bootstrapping problem.
     ;;
     ;; Here's the solution: if we come across a loop we have *seen* but have not memoized the results
     ;; of yet, we must be nested inside that loop. This must be an instance of the same loop that
     ;; we're nested inside of (i.e. generated from the same syntactic location in the program),
     ;; because otherwise the current loop would have had to be in the original loop's body, and
     ;; therefore we would detect that this loop is different (because of the different
     ;; bodies). Because it is the same loop, the context is also the same: the only possibility is
     ;; that the body of the loop finished evaluating and now we're at the top of the loop
     ;; again. Because we encountered this exact state of the evaluation machine already (including
     ;; its context, which is not covered in the memoization check below), we know that all paths
     ;; through the loop are already being evaluated, so we can return the empty list of results and
     ;; be confident that all possible results are explored in the original iteration through the
     ;; loop.
     ;;
     ;; Of course, once we *have* memoized the results, we just return that result without
     ;; re-evaluating the loop.
     ;;
     ;; There's probably some math based on least-fixpoints that backs this up, but I haven't yet
     ;; formalized it.
     (eval-and-then* (list result-exp item-exp) effects
       (lambda (vs effects)
         (match-define (list result-val items-val) vs)
         (define this-loop (machine-state
                            `(for/fold ([,result-var ,result-val])
                                       ([,item-var ,items-val])
                               ,body)
                            effects))
         (match (hash-ref (loop-results) this-loop #f)
           [#f
            ;; Haven't seen this loop yet: return the result of skipping the loop as well as
            ;; iterating with every possible member of the collection.
            ;;
            ;; We set the empty-eval-result as the loop-result while evaluating the loop body: this is
            ;; what we expect to return if we reduce to this exact same state from here (the notes
            ;; above explain why). After evaluation complete, we set the loop-result to the full set
            ;; of resulting states.
            (hash-set! (loop-results) this-loop empty-eval-result)
            (define collection-members
              (match items-val
                [`(,(or 'list-val 'vector-val) ,items ...) items]
                [`(* (,(or 'Listof 'Vectorof) ,type)) (list `(* ,type))]))
            (define result-after-skipping (value-result result-val effects))
            ;; TODO: memoize the result
            (define final-results
              (for/fold ([full-result result-after-skipping])
                        ([member collection-members])
                (define unrolled-body
                  (term (csa#-subst-n/mf ,body [,result-var ,result-val] [,item-var ,member])))
                (combine-eval-results
                 full-result
                 (parameterize ([in-loop-context? #t])
                   (eval-machine/internal `(for/fold ([,result-var ,unrolled-body])
                                                     ([,item-var ,items-val])
                                             ,body)
                                          effects)))))
            (hash-set! (loop-results) this-loop final-results)
            final-results]
           [memoized-result memoized-result]))
       (lambda (stucks)
         (match-define (list stuck-result stuck-items) stucks)
         `(for/fold ([,result-var ,stuck-result])
                    ([,item-var ,stuck-items])
            ,body)))]
    ;; Communication
    [`(send ,e-addr ,e-message)
     (eval-and-then* (list e-addr e-message) effects
       (lambda (vs effects)
         (match-define (list v-addr v-message) vs)
         (define addr-type (term (address-type/mf ,v-addr)))
         (define addr (term (address-strip-type/mf ,v-addr)))
         (define quantity (if (in-loop-context?) 'many 'single))
         (match-define `(,sends ,spawns) effects)
         (value-result v-message
                       (term ((add-output ,sends [,addr (coerce ,v-message ,addr-type) ,quantity])
                              ,spawns))))
       (lambda (stucks) `(send ,@stucks)))]
    ;; Spawns
    [`(spawn ,loc ,type ,init-exp ,raw-state-defs ...)
     (define address (if (in-loop-context?) `(blurred-spawn-addr ,loc) `(spawn-addr ,loc NEW)))
     (define address-value `(,type ,address))
     (define state-defs
       (for/list ([def raw-state-defs])
         (term (csa#-subst/Q# ,def self ,address-value))))
     (eval-and-then (term (csa#-subst-n/mf ,init-exp [self ,address-value])) effects
       (lambda (goto-val effects)
         (match-define (list sends spawns) effects)
         (value-result address-value
                       (list sends
                             (term (add-spawn ,spawns [,address (,state-defs ,goto-val)])))))
       (lambda (stuck) `(spawn ,loc ,type ,stuck ,@raw-state-defs)))]
    ;; Goto
    [`(goto ,state-name ,args ...)
     (eval-and-then* args effects
       (lambda (arg-vals effects) (value-result `(goto ,state-name ,@arg-vals) effects))
       (lambda (stucks) `(goto ,state-name ,@stucks)))]
    [`(,(or 'list-val 'vector-val 'hash-val) ,_ ...) (value-result exp effects)]
    ;; Debugging
    [`(printf ,template ,args ...)
     (eval-and-then* args effects
       (lambda (vs effects)
         (apply printf template vs)
         (value-result `(* Nat) effects))
       (lambda (stucks) `(printf ,@stucks)))]
    ;; TODO: add print-len back in for lists and vectors
    ;; Misc. Values
    [`(variant ,tag ,exps ...)
     (eval-and-then* exps effects
       (lambda (vs effects) (value-result `(variant ,tag ,@vs) effects))
       (lambda (stucks) `(variant ,tag ,@stucks)))]
    [`(* ,type) (value-result exp effects)]
    [`(,_
       ,(or `(init-addr ,_)
            `(spawn-addr ,_ ,_)
            `(blurred-spawn-addr ,_)
            `(obs-ext ,_)))
     (value-result exp effects)]
    ;; TODO: need clauses for value forms
    [_ (error 'eval-machine/internal "Don't know how to evaluate ~s\n" exp)]))

;; (Listof Exp)
;; Effects
;; ((Listof ValueExp) Effects -> (Tuple (Listof ValueState) (Listof StuckState)))
;; ((Listof MaybeStuckExp) -> Exp)
;; -> (Tuple (Listof ValueState) (Listof StuckState))
;;
;; Reduces all of the exps in order, accumulating stuck states as they happen. This is essentially a
;; fold over eval-and-then.
;;
;; Note: the value-kont and stuck-kont should each expect an exp-list whose length is equal to the
;; number of exps
(define (eval-and-then* exps effects value-kont stuck-kont)
  (match exps
    [(list) (value-kont (list) effects)]
    [(list exp exps ...)
     (eval-and-then
      exp
      effects
      (lambda (v effects)
        (eval-and-then* exps effects
                        (lambda (other-vs effects) (value-kont (cons v other-vs) effects))
                        (lambda (other-stucks) (stuck-kont (cons v other-stucks)))))
      (lambda (stuck) (stuck-kont (cons stuck exps))))]))

<<<<<<< HEAD
(module+ test
  (test-equal? "Eval-and-then* returns proper stuck state result for first value"
    (eval-and-then* (list `(case (variant A))) empty-effects
        (lambda (vs fx) (error "shouldn't do this"))
        (lambda (stucks) `(variant B ,@stucks)))
    (eval-machine-result null
                         (list (machine-state `(variant B (case (variant A))) empty-effects))))

  (test-equal? "Eval-and-then* returns proper stuck state result for later value"
    (eval-and-then* (list `(* Nat) `(case (variant A))) empty-effects
        (lambda (vs fx) (error "shouldn't do this"))
        (lambda (stucks) `(variant B ,@stucks)))
    (eval-machine-result
     null
     (list (machine-state `(variant B (* Nat) (case (variant A))) empty-effects)))))
=======
    (==> (fold τ (* _))
         (* τ)
         FoldWildcard)
    (==> (fold τ v#)
         (folded τ v#)
         (side-condition (not (redex-match? csa# (* _) (term v#))))
         (side-condition (< (term (fold-depth/mf v#)) MAX-RECURSION-DEPTH))
         FoldPreMaxDepth)
    (==> (fold τ v#)
         (* τ)
         (side-condition (not (redex-match? csa# (* _) (term v#))))
         (side-condition (= (term (fold-depth/mf v#)) MAX-RECURSION-DEPTH))
         ;; We're currently not able to give any addresses in a "folded" past our maximum fold-depth a
         ;; sound abstraction if the address is an internal address or an external address observed by
         ;; the spec, so we take the easy way out here and just bail out if the value to be folded
         ;; contains *any* address.
         (side-condition (when (csa#-contains-address? (term v#)) ((abort-evaluation-param))))
         FoldAtMaxDepth)
    (==> (unfold τ (folded τ v#))
         v#
         Unfold)
    (==> (unfold τ (* (minfixpt X τ)))
         (* (type-subst τ X (minfixpt X τ)))
         UnfoldWildcard)

    ;; Primops
    (==> (primop (* Nat) (* Nat))
         (variant True)
         (side-condition (member (term primop) (list '< '<= '> '>= '=)))
         BinaryNumericPredicate1)
    (==> (primop (* Nat) (* Nat))
         (variant False)
         (side-condition (member (term primop) (list '< '<= '> '>= '=)))
         BinaryNumericPredicate2)

    (==> (primop (* Nat) (* Nat))
         (* Nat)
         (side-condition (member (term primop) (list '+ '- 'mult '/ 'arithmetic-shift)))
         Arith)

    (==> (primop (* Nat))
         (* Nat)
         (side-condition (member (term primop) (list 'random 'ceiling)))
         UnaryNumericOp)

    (==> (and v#_1 v#_2)
         (csa#-and (canonicalize-boolean v#_1) (canonicalize-boolean v#_2))
         And)
    (==> (or v#_1 v#_2)
         (csa#-or (canonicalize-boolean v#_1) (canonicalize-boolean v#_2))
         Or)
    (==> (not v#)
         (csa#-not (canonicalize-boolean v#))
         Not)

    ;; For now, we're conservative and always assume both results are possible
    (==> (= v#_1 v#_2)
         (variant True)
         EqualityTrue)
    (==> (= v#_1 v#_2)
         (variant False)
         EqualityFalse)

    ;; Vectors, Lists, and Hashes

    (==> (list v# ...)
         (normalize-collection (list-val v# ...))
         ListEval)
    (==> (cons v#_new (list-val v# ...))
         (normalize-collection (list-val v#_new v# ...))
         Cons)
    (==> (cons v# (* (Listof τ)))
         (normalize-collection (list-val v# (* τ)))
         WildcardCons)
    (==> (list-as-variant (list-val _ ...))
         (variant Empty)
         ListAsVariantEmpty)
    (==> (list-as-variant (list-val any_1 ... v# any_2 ...))
         (variant Cons v# (list-val any_1 ... v# any_2 ...))
         ListAsVariantCons)
    (==> (list-as-variant (* _))
         (variant Empty)
         WildcardListAsVariantEmpty)
    (==> (list-as-variant (* (Listof τ)))
         (variant Cons (* τ) (* (Listof τ)))
         WildcardListAsVariantEmpt)
    (==> (list-ref (list-val _ ... v# _ ...) (* Nat))
         v#
         ListRef)
    (==> (list-ref (* (Listof τ)) (* Nat))
         (* τ)
         WildcardListRef)
    (==> (remove v# v#_list)
         v#_list
         ListRemove)
    (==> (length (list-val v# ...))
         (* Nat)
         ListLength)
    (==> (length (* (Listof _)))
         (* Nat)
         WildcardListLength)
    (==> (vector v# ...)
         (normalize-collection (vector-val v# ...))
         VectorEval)
    (==> (vector-ref (vector-val _ .... v# _ ...) (* Nat))
         v#
         VectorRef)
    (==> (vector-ref (* (Vectorof τ)) (* Nat))
         (* τ)
         VectorWildcardRef)
    (==> (vector-take (vector-val v# ...) (* Nat))
         (vector-val v# ...)
         VectorTake)
    (==> (vector-take (* (Vectorof τ)) (* Nat))
         (* (Vectorof τ))
         VectorWildcardTake)
    (==> (vector-drop (vector-val v# ...) (* Nat))
         (vector-val v# ...)
         VectorDrop)
    (==> (vector-drop (* (Vectorof τ)) (* Nat))
         (* (Vectorof τ))
         VectorWildcardDrop)
    (==> (vector-length (vector-val v# ...))
         (* Nat)
         VectorLength)
    (==> (vector-length (* (Vectorof τ)))
         (* Nat)
         VectorWildcardLength)
    (==> (vector-copy (vector-val v# ...) (* Nat) (* Nat))
         (vector-val v# ...)
         VectorCopy)
    (==> (vector-copy (* (Vectorof τ)) (* Nat) (* Nat))
         (* (Vectorof τ))
         VectorWildcardCopy)

    (==> (vector-append v#_1 v#_2)
         (normalize-collection (vector-val v#_1vals ... v#_2vals ...))
         (where (v#_1vals ...) (vector-values v#_1))
         (where (v#_2vals ...) (vector-values v#_2))
         (side-condition
          (or (redex-match? csa# (vector-val _ ...) (term v#_1))
              (redex-match? csa# (vector-val _ ...) (term v#_2))))
         VectorAppend)
    ;; TODO: figure out if the type is ever *not* big enough to also cover the other vector
    (==> (vector-append (* (Vectorof τ)) (* (Vectorof τ)))
         (* (Vectorof τ))
         VectorWildcardAppend)
    (==> (hash [v#_key v#_val] ...)
         (normalize-collection (hash-val (v#_key ...) (v#_val ...)))
         HashEval)
    (==> (hash-ref (hash-val _ (v#_1 ... v# v#_2 ...)) v#_key)
         (variant Just v#)
         HashRefSuccess)
    (==> (hash-ref (* (Hash τ_1 τ_2)) v#_key)
         (variant Just (* τ_2))
         HashWildcardRefSuccess)
    (==> (hash-ref (hash-val _ _) v#_key)
         (variant Nothing)
         HashRefFailure)
    (==> (hash-ref (* (Hash τ_1 τ_2)) v#_key)
         (variant Nothing)
         HashWildcardRefFailure)
    (==> (hash-keys (hash-val (v#_key ...) _))
         (list-val v#_key ...)
         HashKeys)
    (==> (hash-keys (* (Hash τ_1 τ_2)))
         (* (Listof τ_1))
         WildcardHashKeys)
    (==> (hash-values (hash-val _ (v# ...)))
         (list-val v# ...)
         HashValues)
    (==> (hash-values (* (Hash τ_1 τ_2)))
         (* (Listof τ_2))
         WildcardHashValues)
    (==> (hash-set (hash-val (v#_keys ...) (v#_vals ...)) v#_new-key v#_new-val)
         (normalize-collection (hash-val (v#_keys ... v#_new-key) (v#_vals ... v#_new-val)))
         HashSet)
    (==> (hash-set (* (Hash τ_1 τ_2)) v#_key v#_value)
         (normalize-collection (hash-val ((* τ_1) v#_key) ((* τ_2) v#_value)))
         HashWildcardSet)
    (==> (hash-remove (hash-val any_keys any_vals) v#_remove)
         (hash-val any_keys any_vals)
         HashRemove)
    (==> (hash-remove (* (Hash τ_1 τ_2)) v#_remove)
         (* (Hash τ_1 τ_2))
         HashRemoveWildcard)
    (==> (hash-has-key? (hash-val any_keys any_vals) v#_key)
         (variant True)
         HashHasKeyTrue)
    (==> (hash-has-key? (hash-val any_keys any_vals) v#_key)
         (variant False)
         HashHasKeyFalse)
    (==> (hash-has-key? (* (Hash τ_1 τ_2)) v#_key)
         (variant True)
         WildcardHashHasKeyTrue)
    (==> (hash-has-key? (* (Hash τ_1 τ_2)) v#_key)
         (variant False)
         WildcardHashHasKeyFalse)
    (==> (hash-empty? (hash-val _ _))
         (variant True)
         HashEmptyTrue)
    (==> (hash-empty? (hash-val _ _))
         (variant False)
         HashEmptyFalse)
    (==> (hash-empty? (* (Hash _ _)))
         (variant True)
         WildcardHashEmptyTrue)
    (==> (hash-empty? (* (Hash _ _)))
         (variant False)
         WildcardHashEmptyFalse)
>>>>>>> 5cc8bcd1

;; Exp
;; Effects
;; ValueExp Effects -> (Tuple (Listof ValueState) (Listof StuckState))
;; Exp -> Exp
;; -> (Tuple (Listof ValueState) (Listof StuckState))
;;
;; Reduces the expression to all possible reachable states. When a branch of the reduction leads to a
;; value, a result is computed by calling value-kont on that value. If a branch leads to a stuck
;; state, the stuck-kont is called on that expression and the effects up to that point to build the
;; expected stuck state. All reachable values are combined and returned.
(define (eval-and-then exp effects value-kont stuck-kont)
  (match-define (list value-states stuck-states) (eval-machine/internal exp effects))
  (define value-result
   ;; results from value states
   (for/fold ([results empty-eval-result])
             ([value-state value-states])
     (match-define `(,value ,effects) value-state)
     (combine-eval-results results (value-kont value effects))))
  (eval-result-add-stuck-states value-result
                                (map (curryr add-context-to-stuck-state stuck-kont) stuck-states)))

(module+ test
  (test-equal? "Eval-and-then returns proper stuck state result"
    (eval-and-then `(case (variant A)) empty-effects
        (lambda (v fx) (error "shouldn't do this"))
        (lambda (stuck) `(variant B ,stuck)))
    (eval-machine-result null
                         (list (machine-state `(variant B (case (variant A))) empty-effects)))))

(define empty-eval-result `(() ()))

(define empty-effects `(() ()))

;; Combines two eval results into one by appending their lists together
(define (combine-eval-results r1 r2)
  (match-define `(,values1 ,stucks1) r1)
  (match-define `(,values2 ,stucks2) r2)
  `(,(append values1 values2) ,(append stucks1 stucks2)))

(define (add-context-to-stuck-state state add-context)
  (match-define `(,exp ,effects) state)
  `(,(add-context exp) ,effects))

(define (eval-result-add-stuck-states result stuck-states)
  (match-define `(,value-states ,old-stucks) result)
  `(,value-states ,(append old-stucks stuck-states)))

(define (one-stuck-result exp effects)
  (eval-machine-result null (list (machine-state exp effects))))

(define (value-result . args)
  (match-define (list exps ... effects) args)
  (eval-machine-result (map (curryr machine-state effects) exps) null))

(define (machine-state exp fx)
  (list exp fx))

(define (inject/H# exp)
  (machine-state exp empty-effects))

(define (eval-machine-result values stucks)
  (list values stucks))

;; Attempt to matche the given abstract variant against its pattern from a case clause, returning the
;; list of bindings if it succeeds and #f if not
(define (match-case-pattern variant-val pat)
  (match-define `(variant ,val-tag ,vals ...) variant-val)
  (match-define `(,pat-tag ,vars ...) pat)
  (if (and (equal? val-tag pat-tag) (equal? (length vals) (length vars)))
      (map list vars vals)
      #f))

(define abort-evaluation-param (make-parameter #f))

(module+ test
  (define (exp-reduce* e)
    (match-define `(,value-states ,stuck-states) (eval-machine e empty-effects))
    (match-define (list `(,final-exps ,_) ...) (append value-states stuck-states))
    final-exps)

  ;; TODO: rename this to something like check-exp-reduces*-to, since it reduces all the way to either
  ;; a stuck state or a value
  (define-check (check-exp-steps-to? e1 e2)
    (define terminal-exps (exp-reduce* e1))
    (unless (equal? terminal-exps (list e2))
      (fail-check (format "There were ~s final exps: ~s" (length terminal-exps) terminal-exps))))

  (define-check (check-exp-steps-to-all? exp expected-exp-results)
    (define terminal-exps (exp-reduce* exp))
    (unless (equal? (list->set terminal-exps) (list->set expected-exp-results))
      (fail-check (format "Actual next steps were ~s, expected ~s"
                          terminal-exps
                          expected-exp-results))))

  (check-exp-steps-to? `(variant B) `(variant B))
  (check-exp-steps-to? `(begin (variant A) (variant B)) `(variant B))
  (check-exp-steps-to? `(case (variant A (* Nat))
                         [(A x) x]
                         [(B) (variant X)]
                         [(C) (variant Y)])
                      `(* Nat))
  (check-exp-steps-to-all? `(case (* (Union [A Nat] [B] [D]))
                              [(A x) x]
                              [(B) (variant X)]
                              [(C) (variant Y)])
                           (list `(* Nat) `(variant X)))
  (check-exp-steps-to? `(let ([x (variant X)]
                              [y (variant Y)])
                          (variant A x y y))
                       `(variant A (variant X) (variant Y) (variant Y)))
  (check-exp-steps-to? `(record [a (let () (variant A))] [b (* Nat)])
                       `(record [a (variant A)] [b (* Nat)]))
  (check-exp-steps-to? `(record [a (let () (variant A))]
                                [b (case (variant A) [(B) (* Nat)])]
                                [c (let () (* Nat))])
                       `(record [a (variant A)] [b (case (variant A))] [c (let () (* Nat))]))
  (check-exp-steps-to? `(: (record [a (variant A)] [b (variant B)]) b)
                       `(variant B))
  (check-exp-steps-to? `(: (* (Record [a (Union [A])] [b (Union [B])])) b)
                       `(* (Union [B])))
  (check-exp-steps-to? `(: (record [a (variant A)] [b (variant B)]) c)
                       `(: (record [a (variant A)] [b (variant B)]) c))
  (check-exp-steps-to? `(! (record [a (variant A)] [b (variant B)]) [b (variant C)])
                       `(record [a (variant A)] [b (variant C)]))
  (check-exp-steps-to? `(! (* (Record [a (Union [A])] [b (Union [B] [C])])) [b (variant C)])
                       `(* (Record [a (Union [A])] [b (Union [B] [C])])))
  (check-exp-steps-to? (term (fold   (Union [A]) (variant A)))
                       (term (folded (Union [A]) (variant A))))
  (define nat-list-type (term (minfixpt NatList (Union (Null) (Cons Nat NatList)))))
  (check-exp-steps-to? (term (fold   ,nat-list-type (variant Null)))
                       (term (folded ,nat-list-type (variant Null))))
  (check-exp-steps-to? (term (fold   ,nat-list-type (variant Cons (* Nat) (* ,nat-list-type))))
                       (term (folded ,nat-list-type (variant Cons (* Nat) (* ,nat-list-type)))))
  (check-exp-steps-to? (term (fold ,nat-list-type (variant Cons (* Nat)
                               (fold ,nat-list-type (variant Cons (* Nat)
                                 (fold ,nat-list-type (variant Null)))))))
                       (term (folded ,nat-list-type (variant Cons (* Nat) (* ,nat-list-type)))))
  (check-exp-steps-to? `(unfold (minfixpt NatAddrList (Union [Nil] [ConsIt (Addr Nat) NatAddrList]))
                                (* (minfixpt NatAddrList (Union [Nil] [ConsIt (Addr Nat) NatAddrList]))))
                       `(* (Union [Nil]
                                  [ConsIt (Addr Nat) (minfixpt NatAddrList (Union [Nil] [ConsIt (Addr Nat) NatAddrList]))])))
  (check-exp-steps-to-all? `(< (* Nat) (let () (* Nat)))
                           (list `(variant True) `(variant False)))
  (check-exp-steps-to? `(+ (* Nat) (let () (* Nat)))
                       `(* Nat))
  (check-exp-steps-to? `(random (* Nat))
                       `(* Nat))
  (check-exp-steps-to? `(or (variant True) (variant False))
                       `(variant True))
  (check-exp-steps-to? `(or (* (Union [True] [False])) (variant False))
                       `(* (Union [True] [False])))
  (check-exp-steps-to? `(and (variant True) (variant False))
                       `(variant False))
  (check-exp-steps-to? `(not (variant True))
                       `(variant False))
  (check-exp-steps-to? `(not (* (Union [True] [False])))
                       `(* (Union [True] [False])))
  ;; Equality checks
  (check-exp-steps-to-all? (term (= (* String) (* String)))
                          (list (term (variant True)) (term (variant False))))
  (check-exp-steps-to-all? (term (= (* Nat) (* Nat)))
                          (list (term (variant True)) (term (variant False))))
  (check-exp-steps-to-all? (term (= (* (Addr Nat)) (Nat (obs-ext 1))))
                          (list (term (variant True)) (term (variant False))))

  ;; Tests for sorting when adding to lists, vectors, and hashes
  ;; list
  (check-exp-steps-to?
   (term (list (variant C) (variant B)))
   (term (list-val (variant B) (variant C))))
  (check-exp-steps-to?
   (term (list))
   (term (list-val)))
  (check-exp-steps-to?
   (term (cons (variant A) (list-val (variant B) (variant C))))
   (term (list-val (variant A) (variant B) (variant C))))
  (check-exp-steps-to?
   (term (cons (variant A) (list-val)))
   (term (list-val (variant A))))
  (check-exp-steps-to?
   (term (cons (variant D) (list-val (variant B) (variant C))))
   (term (list-val (variant B) (variant C) (variant D))))
  (check-exp-steps-to?
   (term (cons (variant B) (list-val (variant B) (variant C))))
   (term (list-val (variant B) (variant C))))
<<<<<<< HEAD
  (check-exp-steps-to-all?
   `(list-ref (list-val) (* Nat))
   null)
  (check-exp-steps-to?
   (term (list-ref (* (Listof Nat)) (* Nat)))
   (term (* Nat)))
=======
  (check-exp-steps-to?
   (term (cons (variant A) (* (Listof (Union [A] [B] [C])))))
   (term (list-val (* (Union [A] [B] [C])) (variant A))))
  (check-exp-steps-to?
   (term (remove (variant A) (list-val (variant A) (variant B))))
   (term (list-val (variant A) (variant B))))
  (check-exp-steps-to?
   (term (remove (variant A) (* (Listof (Union [A] [B])))))
   (term (* (Listof (Union [A] [B])))))

>>>>>>> 5cc8bcd1
  ;; vector
  (check-exp-steps-to?
   (term (vector (variant C) (variant B)))
   (term (vector-val (variant B) (variant C))))
  (check-exp-steps-to?
   (term (vector))
   (term (vector-val)))
  (check-exp-steps-to?
   (term (vector-append (vector-val (variant A) (variant B))
                        (vector-val (variant C) (variant D))))
   (term (vector-val (variant A) (variant B) (variant C) (variant D))))
  (check-exp-steps-to?
   (term (vector-append (vector-val (variant A) (variant B))
                        (vector-val (variant C) (variant B))))
   (term (vector-val (variant A) (variant B) (variant C))))
  (check-exp-steps-to?
   (term (vector-append (vector-val (variant C) (variant D))
                        (vector-val (variant A) (variant B))))
   (term (vector-val (variant A) (variant B) (variant C) (variant D))))
  (check-exp-steps-to?
  (term (vector-append (vector-val (variant C) (variant D))
                       (vector-val (variant B) (variant A))))
  (term (vector-val (variant A) (variant B) (variant C) (variant D))))
  (check-exp-steps-to? (term (vector-append (vector-val) (vector-val))) (term (vector-val)))
  (check-exp-steps-to?
   (term (vector-append (vector-val (variant A)) (vector-val)))
   (term (vector-val (variant A))))
  (check-exp-steps-to?
   (term (vector-append (vector-val) (vector-val (variant A))))
   (term (vector-val (variant A))))
  (check-exp-steps-to?
<<<<<<< HEAD
   (term (vector-append (vector-val) (* (Vectorof (Union [A])))))
   (term (* (Vectorof (Union [A])))))
  (check-exp-steps-to?
   (term (vector-append (* (Vectorof (Union [A]))) (vector-val)))
   (term (* (Vectorof (Union [A])))))
  (check-exp-steps-to-all?
   `(vector-ref (vector-val) (* Nat))
   null)
  (check-exp-steps-to? `(vector-copy (vector-val (* Nat)) (* Nat) (* Nat))
                       `(vector-val (* Nat)))
  (check-exp-steps-to? `(vector-take (vector-val (* Nat)) (* Nat))
                       `(vector-val (* Nat)))
  (check-exp-steps-to?
   (term (vector-take (* (Vectorof (Union [A]))) (* Nat)))
   (term (* (Vectorof (Union [A])))))
=======
   (term (vector-append (vector-val (variant A) (variant B))
                        (* (Vectorof (Union [A] [B] [C])))))
   (term (vector-val (* (Union [A] [B] [C])) (variant A) (variant B))))
  (check-exp-steps-to?
   (term (vector-append (* (Vectorof (Union [A] [B] [C])))
                        (vector-val (variant A) (variant B))))
   (term (vector-val (* (Union [A] [B] [C])) (variant A) (variant B))))

>>>>>>> 5cc8bcd1
  ;; hash
  (check-exp-steps-to?
   (term (hash [(* Nat) (variant B)] [(* Nat) (variant A)]))
   (term (hash-val ((* Nat)) ((variant A) (variant B)))))
  (check-exp-steps-to?
   (term (hash-set (hash-val ((* Nat)) ((variant B) (variant C))) (* Nat) (variant A)))
   (term (hash-val ((* Nat)) ((variant A) (variant B) (variant C)))))
  (check-exp-steps-to?
   (term (hash-set (hash-val ((* Nat)) ((variant C) (variant B))) (* Nat) (variant A)))
   (term (hash-val ((* Nat)) ((variant A) (variant B) (variant C)))))
  (check-exp-steps-to?
   (term (hash-set (hash-val () ()) (* Nat) (variant A)))
   (term (hash-val ((* Nat)) ((variant A)))))
  (check-exp-steps-to?
   (term (hash-set (hash-val ((* Nat)) ((variant B) (variant C))) (* Nat) (variant D)))
   (term (hash-val ((* Nat)) ((variant B) (variant C) (variant D)))))
  (check-exp-steps-to?
   (term (hash-set (hash-val ((* Nat)) ((variant B) (variant C))) (* Nat) (variant B)))
   (term (hash-val ((* Nat)) ((variant B) (variant C)))))
  (check-exp-steps-to?
   (term (hash-set (* (Hash Nat (Union [A] [B] [C]))) (* Nat) (variant B)))
   (term (hash-val ((* Nat)) ((* (Union [A] [B] [C])) (variant B)))))
  (check-exp-steps-to?
   (term (hash-remove (hash-val ((* Nat)) ((variant B) (variant C))) (variant B)))
   (term (hash-val ((* Nat)) ((variant B) (variant C)))))
  (check-exp-steps-to-all? (term (hash-ref (* (Hash Nat Nat)) (* Nat)))
                           (list '(variant Nothing)
                                 '(variant Just (* Nat))))
  (check-exp-steps-to-all? (term (hash-ref (* (Hash Nat Nat)) (* Nat)))
                           (list (term (variant Nothing))
                                 (term (variant Just (* Nat)))))
  (check-exp-steps-to? (term (hash-ref (hash-val () ()) (* Nat)))
                       '(variant Nothing))
  (check-exp-steps-to? (term (hash-remove (* (Hash Nat Nat)) (* Nat)))
                       (term (* (Hash Nat Nat))))
  (check-exp-steps-to-all? (term (hash-empty? (hash-val ((* Nat)) ((variant A) (variant B)))))
                           (list (term (variant True))
                                 (term (variant False))))
  (check-exp-steps-to-all? (term (hash-empty? (* (Hash Nat Nat))))
                           (list (term (variant True))
                                 (term (variant False))))
  (check-exp-steps-to-all? (term (list-as-variant (list-val (variant A) (variant B))))
                           (list (term (variant Empty))
                                 (term (variant Cons (variant A) (list-val (variant A) (variant B))))
                                 (term (variant Cons (variant B) (list-val (variant A) (variant B))))))
  (check-exp-steps-to-all? (term (list-as-variant (* (Listof Nat))))
                           (list (term (variant Empty))
                                 (term (variant Cons (* Nat) (* (Listof Nat))))))
  (check-exp-steps-to? (term (hash-keys (hash-val ((variant A) (variant B)) ((* Nat)))))
                       (term (list-val (variant A) (variant B))))
  (check-exp-steps-to? (term (hash-keys (* (Hash Nat (Union [A] [B])))))
                       (term (* (Listof Nat))))
  (check-exp-steps-to? (term (hash-values (hash-val ((* Nat)) ((variant A) (variant B)))))
                       (term (list-val (variant A) (variant B))))
  (check-exp-steps-to? (term (hash-values (* (Hash Nat (Union [A] [B])))))
                       (term (* (Listof (Union [A] [B])))))
<<<<<<< HEAD
  (check-exp-steps-to? (term (sort-numbers-descending (list-val (* Nat))))
                       (term (list-val (* Nat))))
  (check-exp-steps-to-all? `(for/fold ([result (variant X)])
                                      ([item (list (variant A) (variant B) (variant C))])
                              (case (* (Union [True] [False]))
                                [(True) item]
                                [(False) result]))
                           (list `(variant X) `(variant A) `(variant B)`(variant C)))
  (check-exp-steps-to-all? `(for/fold ([result (variant X)])
                                      ([item (list (* Nat))])
                              (variant Y))
                           (list `(variant X) `(variant Y)))
  (test-case "Seeing the same loop twice in different contexts returns all results"
    (check-exp-steps-to-all?
     `(let ([a (case (* (Union [A] [B])) [(A) (variant A)] [(B) (variant B)])])
        (begin
          (for/fold ([dummy (* Nat)])
                    ([item (list-val (* Nat))])
            item)
          a))
     (list '(variant A) '(variant B))))

  (check-equal? (eval-machine
                 `(spawn loc Nat
                         (goto Foo self)
                         (define-state (Foo) (m) (goto Foo)))
                 empty-effects)
                (value-result `(Nat (spawn-addr loc NEW))
                              `(() ([(spawn-addr loc NEW)
                                     (((define-state (Foo) (m) (goto Foo)))
                                      (goto Foo (Nat (spawn-addr loc NEW))))]))))

  (test-case "Spawn in loop is a collective actor"
    (check-same-items?
     (first
      (eval-machine
       `(for/fold ([dummy (* Nat)])
                  ([item (* (Listof Nat))])
          (begin
            (spawn loc Nat (goto Foo (variant A)))
            (* Nat)))
       empty-effects))
     (list
      (machine-state `(* Nat) `(() ()))
      (machine-state `(* Nat) `(() ([(blurred-spawn-addr loc) (() (goto Foo (variant A)))]))))))

  (check-exp-steps-to? `(goto S (begin (variant A)) (begin (variant B) (variant C)))
                       `(goto S (variant A) (variant C)))

  (check-equal?
   (eval-machine
    `(begin (send (Nat (init-addr 1)) (* Nat)) (variant X))
    empty-effects)
   (eval-machine-result (list (machine-state `(variant X) `(([(init-addr 1) (* Nat) single]) ())))
                        null))

  (test-case "Send in loop is a many-of message"
    (check-same-items?
     (first
      (eval-machine
       `(for/fold ([dummy (* Nat)])
                  ([item (* (Listof Nat))])
          (send (Nat (init-addr 1)) item))
       empty-effects))
     (list
      (machine-state `(* Nat) `(() ()))
      (machine-state `(* Nat) `(([(init-addr 1) (* Nat) many]) ())))))
=======
  (check-exp-steps-to? (term (! (* (Record [a Nat] [b (Union [A] [B] [C])] [c String]))
                                [b (variant C)]))
                       (term (record [a (* Nat)] [b (variant C)] [c (* String)])))
>>>>>>> 5cc8bcd1

  ;; NOTE: these are the old tests for checking sorting of loop-sent messages, which I don't do
  ;; anymore. Keeping them around in case I change my mind
  ;;
  ;; Check for sorting of loop sends
  ;; (check-equal?
  ;;  (apply-reduction-relation handler-step#
  ;;                            (term ((loop-context (send ((Union [A] [B]) (obs-ext 1)) (variant A)))
  ;;                                   ()
  ;;                                   ([(obs-ext 1) (variant B)])
  ;;                                   ())))
  ;;  (list (term ((loop-context (variant A))
  ;;               ()
  ;;               ([(obs-ext 1) (variant A)]
  ;;                [(obs-ext 1) (variant B)])
  ;;               ()))))
  ;; (check-equal?
  ;;  (apply-reduction-relation handler-step#
  ;;                            (term ((loop-context (send ((Union [A] [B]) (obs-ext 1)) (variant B)))
  ;;                                   ()
  ;;                                   ([(obs-ext 1) (variant A)])
  ;;                                   ())))
  ;;  (list (term ((loop-context (variant B))
  ;;               ()
  ;;               ([(obs-ext 1) (variant A)]
  ;;                [(obs-ext 1) (variant B)])
  ;;               ()))))
  ;; (check-equal?
  ;;  (apply-reduction-relation handler-step#
  ;;                            (term ((loop-context (send ((Union [A] [B]) (obs-ext 1)) (variant B)))
  ;;                                   ()
  ;;                                   ([(obs-ext 1) (variant A)]
  ;;                                    [(obs-ext 1) (variant B)])
  ;;                                   ())))
  ;;  (list (term ((loop-context (variant B))
  ;;               ()
  ;;               ([(obs-ext 1) (variant A)]
  ;;                [(obs-ext 1) (variant B)])
  ;;               ()))))
  ;; (check-equal?
  ;;  (apply-reduction-relation handler-step#
  ;;                            (term ((loop-context (send ((Union [A] [B]) (obs-ext 1)) (variant B)))
  ;;                                   ()
  ;;                                   ()
  ;;                                   ())))
  ;;  (list (term ((loop-context (variant B))
  ;;               ()
  ;;               ([(obs-ext 1) (variant B)])
  ;;               ()))))

  ;; Check that internal addresses in the transmissions do not change the evaluation (had a problem
  ;; with this before)
  ;; TODO: rewrite these tests
  ;; (check-equal?
  ;;  (apply-reduction-relation* handler-step# (inject/H# (term (begin (send (Nat (init-addr 1)) (* Nat)) (goto A)))))
  ;;  (list (term ((begin (goto A)) (((init-addr 1) (* Nat) single)) ()))))

  ;; (check-equal?
  ;;  (apply-reduction-relation* handler-step#
  ;;    (inject/H# (term (begin (spawn L Nat (goto A) (define-state (A) (x) (goto A))) (goto B)))))
  ;;  (list (term ((begin (goto B)) () ([(spawn-addr L NEW) [((define-state (A) (x) (goto A))) (goto A)]])))))

  ;; ;; loop spawn test
  ;; (check-equal?
  ;;  (list->set
  ;;   (apply-reduction-relation* handler-step#
  ;;                              (inject/H#
  ;;                               (term
  ;;                                (begin
  ;;                                  (for/fold ([x (* Nat)])
  ;;                                            ([y (list-val (* Nat))])
  ;;                                    (spawn L Nat (goto A) (define-state (A) (x) (goto A))))
  ;;                                  (goto B))))))
  ;;  (set (term ((begin (goto B)) () ()))
  ;;       (term ((begin (goto B)) () ([(blurred-spawn-addr L) [((define-state (A) (x) (goto A))) (goto A)]])))))
  )

(define-metafunction csa#
  vector-values : v# -> (v# ...)
  [(vector-values (vector-val v# ...)) (v# ...)]
  [(vector-values (* (Vectorof τ))) ((* τ))])

;; Puts the given abstract collection value (a list, vector, or hash) and puts it into a canonical
;; form
(define-metafunction csa#
  normalize-collection : v# -> v#
  [(normalize-collection (list-val v# ...))
   (list-val ,@(sort (remove-duplicates (term (v# ...))) sexp<?))]
  [(normalize-collection (vector-val v# ...))
   (vector-val ,@(sort (remove-duplicates (term (v# ...))) sexp<?))]
  [(normalize-collection (hash-val (v#_keys ...) (v#_vals ...)))
   (hash-val ,(sort (remove-duplicates (term (v#_keys ...))) sexp<?)
             ,(sort (remove-duplicates (term (v#_vals ...))) sexp<?))])

(define-metafunction csa#
  add-output : ([a# v# m] ...) [a# v# m] -> ([a# v# m] ...)
  ;; don't add outputs for unobserved addresses: they don't matter for the spec, and ignoring them
  ;; allows us to explore less states in a given handler
  [(add-output any_outs [(* (Addr _)) _ _]) any_outs]
  [(add-output (any_1 ... [a# v# _] any_2 ...) [a# v# _])
   (any_1 ... [a# v# many] any_2 ...)]
  [(add-output (any ...) [a# v# m])
   ,(sort (term (any ... [a# v# m])) sexp<?)])

(define-metafunction csa#
  add-spawn : ([a# b#] ...) [a# b#] -> ([a# b#] ...)
  [(add-spawn (any_1 ... [a# b#] any_2 ...) [a# b#])
   (any_1 ... [a# b#] any_2 ...)]
  [(add-spawn (any ...) [a# b#])
   ,(sort (term (any ... [a# b#])) sexp<?)])

;; i# csa#-transition-effect -> csa#-transition
(define (csa#-apply-transition config transition-effect)
  (define trigger (csa#-transition-effect-trigger transition-effect))
  (define addr (trigger-address trigger))
  ;; 1. If the handler was triggered by an internal message, remove the message
  (define with-trigger-message-removed
    (match trigger
      [`(internal-receive ,_ ,message) (term (config-remove-packet/mf ,config ,(list addr message)))]
      [_ config]))
  ;; 2. update the behavior
  (define new-behavior (csa#-transition-effect-behavior transition-effect))
  (define with-updated-behavior
    (if (precise-internal-address? addr)
        (update-behavior/precise with-trigger-message-removed addr new-behavior)
        (update-behavior/blurred with-trigger-message-removed addr new-behavior)))
  ;; 3. add spawned actors
  (define with-spawns (merge-new-actors with-updated-behavior (csa#-transition-effect-spawns transition-effect)))
  ;; 4. add sent messages
  (define-values (internal-sends external-sends)
    (partition internal-output? (csa#-transition-effect-sends transition-effect)))
  (csa#-transition trigger
                   external-sends
                   (merge-messages-into-config with-spawns internal-sends)))

;; Sets the behavior for the actor with the given precise address to the given expression
(define (update-behavior/precise config address behavior)
  (redex-let csa# ([((any_actors1 ...) (a# _) (any_actors2 ...))
                    (config-actor-and-rest-by-address config address)])
    (term ((any_actors1 ... (a# ,behavior) any_actors2 ...)
           ,(csa#-config-blurred-actors config)
           ,(csa#-config-message-packets config)))))

(define (update-behavior/blurred config address behavior)
  (term (update-behavior/blurred/mf ,config ,address ,behavior)))

;; Adds the given behavior as a possible behavior for the given blurred address in the given config
(define-metafunction csa#
  update-behavior/blurred/mf : i# a#int-collective b# -> i#
  [(update-behavior/blurred/mf
    (any_precise-actors
     (any_blurred1 ... (a#int-collective (b#_old ...)) any_blurred2 ...)
     any_packets)
    a#int-collective
    b#_new)
   (any_precise-actors
    (any_blurred1 ...
     (a#int-collective ,(remove-duplicates (term (b#_old ... b#_new))))
     any_blurred2 ...)
    any_packets)])

(module+ test
  (test-case "update-behavior/blurred/mf"
  (redex-let* csa# ([b#_1 '(() (goto A))]
                    [b#_2 '(() (goto B))]
                    [b#_3 '(() (goto C))]
                    [b#_4 '(() (goto D))]
                    [i# (term (()
                               (((blurred-spawn-addr 1) (b#_1 b#_2))
                                ((blurred-spawn-addr 2) (b#_3)))
                               ()))])
    (check-equal?
      (term (update-behavior/blurred/mf i# (blurred-spawn-addr 1) b#_2))
      (term i#))
    (check-equal?
     (term (update-behavior/blurred/mf i# (blurred-spawn-addr 1) b#_4))
     (term (()
            (((blurred-spawn-addr 1) (b#_1 b#_2 b#_4))
             ((blurred-spawn-addr 2) (b#_3)))
           ()))))))

;; Abstractly adds the set of new packets to the packet set in the given config.
(define (merge-messages-into-config config new-message-list)
  (redex-let csa# ([(any_actors any_blurred any_packets) config])
    (term (any_actors
           any_blurred
           ,(merge-messages-into-packet-set (term any_packets) new-message-list)))))

;; Abstractly adds the set of new packets to the given set.
(define (merge-messages-into-packet-set packet-set new-message-list)
  (deduplicate-packets (append packet-set new-message-list)))

(module+ test
  (check-equal?
   (merge-messages-into-config (term (() () ())) (list (term ((init-addr 0) (* Nat) single))))
   (term (() () (((init-addr 0) (* Nat) single)))))

  (check-equal?
   (merge-messages-into-config (term (() () ())) (list (term ((init-addr 0) (* Nat) many))))
   (term (() () (((init-addr 0) (* Nat) many)))))

  (check-equal?
   (merge-messages-into-config (term (() () (((init-addr 0) (* Nat) single))))
                       (list (term ((init-addr 0) (* Nat) single))))
   (term (() () (((init-addr 0) (* Nat) many)))))

  (check-equal?
   (merge-messages-into-config (term (() () (((init-addr 0) (* Nat) single))))
                       (list (term ((init-addr 0) (* Nat) many))))
   (term (() () (((init-addr 0) (* Nat) many)))))

  (check-equal?
   (merge-messages-into-config (term (() () (((init-addr 0) (* Nat) single))))
                               (list (term ((init-addr 1) (* Nat) many))))
   (term (() () (((init-addr 0) (* Nat) single) ((init-addr 1) (* Nat) many)))))

  (check-equal?
   (merge-messages-into-config (term (()
                                      ()
                                      (((init-addr 1) (* (Addr Nat)) single)
                                       ((init-addr 1) (Nat (obs-ext 0)) single))))
                               (term (((init-addr 1) (* (Addr Nat)) single))))
   (term (()
          ()
          (((init-addr 1) (* (Addr Nat)) many)
           ((init-addr 1) (Nat (obs-ext 0)) single))))))

(define (merge-new-actors config new-actors)
  (for/fold ([config config])
            ([actor new-actors])
    (match-define (list atomic-actors collective-actors messages) config)
    (match-define (list new-addr new-behavior) actor)
    (if (precise-internal-address? new-addr)
        (list (append atomic-actors (list (list new-addr new-behavior))) collective-actors messages)
        (list atomic-actors
              (add-blurred-behaviors collective-actors (list `[,new-addr ,new-behavior]))
              messages))))

(module+ test
  (define new-spawn1
    (term ((spawn-addr foo NEW) (((define-state (A) (x) (goto A))) (goto A)))))
  (define new-spawn2
    (term ((blurred-spawn-addr foo) (((define-state (A) (x) (goto A))) (goto A)))))
  (define init-actor1
    (term ((init-addr 0) (((define-state (B) (x) (goto B))) (goto B)))))
  (test-equal? "merge-new-actors test"
               (merge-new-actors
                (make-single-actor-abstract-config init-actor1)
                (list new-spawn1 new-spawn2))
               (term ((,init-actor1 ,new-spawn1)
                      (((blurred-spawn-addr foo)
                        ((((define-state (A) (x) (goto A))) (goto A)))))
                      ()))))

;; Returns a natural number indicating the maximum number of folds that may be crossed in a path from
;; the root of the given AST to a leaf
(define-metafunction csa#
  fold-depth/mf : any -> natural
  [(fold-depth/mf (folded _ any)) ,(add1 (term (fold-depth/mf any)))]
  [(fold-depth/mf (* _)) 0]
  [(fold-depth/mf (any ...))
   ,(apply max 0 (term (natural_result ...)))
   (where (natural_result ...) ((fold-depth/mf any) ...))]
  [(fold-depth/mf any) 0])

(module+ test
  (test-equal? "fold-depth 1" (term (fold-depth/mf (* Nat))) 0)
  (test-equal? "fold-depth 2"
    (term (fold-depth/mf (folded Nat (variant A (folded Nat (variant B))))))
    2)
  (test-equal? "fold-depth 3"
    (term
     (fold-depth/mf (folded Nat (variant A
                                         (folded Nat (variant B))
                                         (folded Nat (variant A (folded Nat (variant B))))))))
    3))

;; ---------------------------------------------------------------------------------------------------
;; Substitution

(define (csa#-subst-n exp . bindings)
  (for/fold ([exp-so-far exp])
            ([binding bindings])
    (csa#-subst exp-so-far (first binding) (second binding))))

(define-metafunction csa#
  ;; TODO: look into whether making this contract more precise causes performance issues
  csa#-subst-n/mf : any_1 any_2 ... -> any_3
  [(csa#-subst-n/mf any_exp any_bindings ...)
   ,(apply csa#-subst-n (term any_exp) (term (any_bindings ...)))])

(define typed-address? (redex-match csa# τa#))
(define primop? (redex-match csa# primop))

(module+ test
  (check-not-false (typed-address? '(Nat (obs-ext 1))))
  (check-equal? (typed-address? '(foobar)) #f))

(define (csa#-subst exp var val)
  ;; NOTE: substitution written in Racket rather than Redex for performance
  (define (do-subst other-exp) (csa#-subst other-exp var val))
  (match exp
    [(? symbol?) (if (eq? exp var) val exp)]
    ;; NOTE: if multiplication is added, this pattern must be more precise
    [`(* ,type) exp]
    [(? typed-address?) exp]
    [`(spawn ,loc ,type ,init ,states ...)
     (if (eq? var 'self)
         exp
         `(spawn ,loc ,type ,(csa#-subst init var val) ,@(map (lambda (s)
                                                                (term (csa#-subst/Q# ,s ,var ,val)))
                                                              states)))]
    [`(goto ,s ,args ...) `(goto ,s ,@(map do-subst args))]
    [`(printf ,str ,args ...) `(printf ,str ,@(map do-subst args))]
    [(list (and kw (or 'send 'begin (? primop?) 'list 'list-val 'vector 'vector-val 'loop-context)) args ...)
     `(,kw ,@(map do-subst args))]
    [`(hash-val ,args1 ,args2)
     `(hash-val ,(map do-subst args1) ,(map do-subst args2))]
    [`(let ([,new-vars ,new-vals] ...) ,body)
     (define bindings (map (lambda (nvar nval) `(,nvar ,(do-subst nval))) new-vars new-vals))
     (if (member var new-vars)
         `(let ,bindings ,body)
         `(let ,bindings ,(do-subst body)))]
    [`(case ,body ,clauses ...)
     `(case ,(do-subst body) ,@(map (lambda (cl) (term (csa#-subst/case-clause ,cl ,var ,val))) clauses))]
    [`(variant ,tag ,args ...) `(variant ,tag ,@(map do-subst args))]
    [`(record [,labels ,fields] ...)
     `(record ,@(map (lambda (l f) `(,l ,(do-subst f))) labels fields))]
    [`(: ,e ,l) `(: ,(do-subst e) ,l)]
    [`(! ,e [,l ,e2]) `(! ,(do-subst e) [,l ,(do-subst e2)])]
    [(list (and kw (or 'fold 'unfold 'folded)) type args ...)
     `(,kw ,type ,@(map do-subst args))]
    [`(hash [,keys ,vals] ...)
     `(hash ,@(map (lambda (k v) `[,(do-subst k) ,(do-subst v)]) keys vals))]
    [`(for/fold ([,x1 ,e1]) ([,x2 ,e2]) ,body)
     `(for/fold ([,x1 ,(do-subst e1)])
                ([,x2 ,(do-subst e2)])
        ,(if (member var (list x1 x2))
             body
             (do-subst body)))]))

;; TODO: refactor this out
(define-metafunction csa#
  csa#-subst/mf : e# x v# -> e#
  [(csa#-subst/mf any_1 any_2 any_3)
   ,(csa#-subst (term any_1) (term any_2) (term any_3))])

(define-metafunction csa#
  csa#-subst/case-clause : [(t x ...) e#] x v# -> [(t x ...) e#]
  [(csa#-subst/case-clause [(t x_1 ... x x_2 ...) e#] x v#)
   [(t x_1 ... x x_2 ...) e#]]
  [(csa#-subst/case-clause [(t x_other ...) e#] x v#)
   [(t x_other ...) ,(csa#-subst (term e#) (term x) (term v#))]])

(define-metafunction csa#
  csa#-subst/Q# : Q# x v# -> Q#
  ;; Case 1: no timeout, var is shadowed
  [(csa#-subst/Q# (define-state (q [x_q τ] ...) (x_m) e#) x v#)
   (define-state (q [x_q τ] ...) (x_m) e#)
   (where (_ ... x _ ...) (x_q ... x_m))]
  ;; Case 2: timeout, var shadowed by state param
  [(csa#-subst/Q# (define-state (q [x_q τ] ...) (x_m) e# [(timeout e#_tv) e#_t]) x v#)
   (define-state (q [x_q τ] ...) (x_m) e# [(timeout e#_tv) e#_t])
   (where (_ ... x _ ...) (x_q ...))]
  ;; Case 3: timeout, var shadowed by message param
  [(csa#-subst/Q# (define-state (q [x_q τ] ...) (x_m) e# [(timeout e#_tv) e#_t]) x_m v#)
   (define-state (q [x_q τ] ...) (x_m)
     e#
     [(timeout ,(csa#-subst (term v#_t) (term x_m) (term v#)))
      ,(csa#-subst (term e#_t) (term x_m) (term v#))])]
  ;; Case 4: timeout, no shadowing
  [(csa#-subst/Q# (define-state (q [x_q τ] ...) (x_m) e# [(timeout e#_tv) e#_t]) x v#)
   (define-state (q [x_q τ] ...) (x_m)
     ,(csa#-subst (term e#) (term x) (term v#))
     [(timeout ,(csa#-subst (term e#_tv) (term x) (term v#)))
      ,(csa#-subst (term e#_t) (term x) (term v#))])]
  ;; Case 5: no timeout, no shadowing
  [(csa#-subst/Q# (define-state (q [x_q τ] ...) (x_m) e#) x v#)
   (define-state (q [x_q τ] ...) (x_m) ,(csa#-subst (term e#) (term x) (term v#)))])

(module+ test
  (check-equal? (csa#-subst '(begin x) 'x '(* Nat)) '(begin (* Nat)))
  (check-equal? (csa#-subst '(send x y) 'y '(* Nat)) '(send x (* Nat)))
  (check-equal? (csa#-subst '(Nat (obs-ext 1)) 'x '(* Nat)) '(Nat (obs-ext 1)))
  (check-equal? (csa#-subst '(= x y) 'x '(* Nat)) '(= (* Nat) y))
  (check-equal? (csa#-subst '(! (record [a x]) [a (* Nat)]) 'x '(* Nat))
                '(! (record [a (* Nat)]) [a (* Nat)]))
  (check-equal? (term (csa#-subst/case-clause [(Cons p) (begin p x)] p (* Nat)))
                (term [(Cons p) (begin p x)]))
  (check-equal? (term (csa#-subst/case-clause [(Cons p) (begin p x)] x (* Nat)))
                (term [(Cons p) (begin p (* Nat))]))
  (check-equal? (term (csa#-subst/mf (list (* Nat) x) x (* Nat)))
                (term (list (* Nat) (* Nat))))
  (check-equal? (term (csa#-subst/mf (vector (* Nat) x) x (* Nat)))
                (term (vector (* Nat) (* Nat))))
  (check-equal? (term (csa#-subst/mf (variant Foo (* Nat)) a (* Nat))) (term (variant Foo (* Nat))))
  (test-equal? "spawn subst 1" (term (csa#-subst/mf (spawn loc
                                         Nat
                                         (goto A self (* Nat))
                                         (define-state (A [s Nat] [a Nat]) (x) (goto A x y self)))
                                  self
                                  (Nat (init-addr 2))))
                (term (spawn loc
                             Nat
                             (goto A self (* Nat))
                             (define-state (A [s Nat] [a Nat]) (x) (goto A x y self)))))
  (test-equal? "spawn subst 2"
               (term (csa#-subst/mf (spawn loc
                                         Nat
                                         (goto A self (* Nat))
                                         (define-state (A [s Nat] [a Nat]) (x) (goto A x y self)))
                                  x
                                  (Nat (init-addr 2))))
                (term (spawn loc
                             Nat
                             (goto A self (* Nat))
                             (define-state (A [s Nat] [a Nat]) (x) (goto A x y self)))))
  (test-equal? "spawn subst 3"
               (term (csa#-subst/mf (spawn loc
                                         Nat
                                         (goto A self (* Nat))
                                         (define-state (A [s Nat] [a Nat]) (x) (goto A x y self)))
                                  y
                                  (Nat (init-addr 2))))
                (term (spawn loc
                             Nat
                             (goto A self (* Nat))
                             (define-state (A [s Nat] [a Nat]) (x) (goto A x (Nat (init-addr 2)) self))))))

;; Substitutes the second type for X in the first type
(define-metafunction csa#
  type-subst : τ X τ -> τ
  [(type-subst Nat _ _) Nat]
  [(type-subst String _ _) String]
  [(type-subst (minfixpt X τ_1) X τ_2)
   (minfixpt X τ_1)]
  [(type-subst (minfixpt X_1 τ_1) X_2 τ_2)
   (minfixpt X_fresh (type-subst (type-subst τ_1 X_1 X_fresh) X_2 τ_2))
   (where X_fresh ,(variable-not-in (term ((minfixpt X_1 τ_1) X_2 τ_2)) (term X_1)))]
  [(type-subst X X τ) τ]
  [(type-subst X_1 X_2 τ) X_1]
  [(type-subst (Union [t τ ...] ...) X τ_2)
   (Union [t (type-subst τ X τ_2) ...] ...)]
  [(type-subst (Record [l τ_l] ...) X τ)
   (Record [l (type-subst τ_l X τ)] ...)]
  [(type-subst (Addr τ) X τ_2)
   (Addr (type-subst τ X τ_2))]
  [(type-subst (Listof τ_e) X τ) (Listof (type-subst τ_e X τ))]
  [(type-subst (Vectorof τ_e) X τ) (Vectorof (type-subst τ_e X τ))]
  [(type-subst (Hash τ_k τ_v) X τ) (Hash (type-subst τ_k X τ) (type-subst τ_v X τ))])

;; ---------------------------------------------------------------------------------------------------
;; Abstraction

;; Abstracts the given CSA configuration, with a maximum recursion depth for values. Returns #f if
;; abstraction was not possible for some reason (e.g. an address was under a folded past the max fold
;; depth).
;;
;; NOTE: currently supports only no-messages, no-externals configs
(define (csa#-abstract-config concrete-config internal-addresses)
  (let/cc result-kont
   (parameterize ([abstract-config-result-continuation result-kont])
     (term (abstract-config/mf ,concrete-config ,internal-addresses ,MAX-RECURSION-DEPTH)))))

(define abstract-config-result-continuation (make-parameter #f))
(define (cancel-abstraction)
  ((abstract-config-result-continuation) #f))

(define-metafunction csa#
  abstract-config/mf : i (a_internal ...) natural_recursion-depth -> i#
  [(abstract-config/mf (((a b) ...) ; actors
                 () ; messages-in-transit
                 _ ; receptionists (ignored because the spec config manages these)
                 _ ; externals (ignored because the spec config manages these)
                 )
                (a_internal ...)
                natural_depth)
   (([a# b#] ...) () ())
   (where ([a# b#] ...) ((abstract-actor (a b) (a_internal ...) natural_depth) ...))])

(define-metafunction csa#
  abstract-actor : (a b) (a_internals ...) natural_depth -> [a# b#]
  [(abstract-actor (a_this ((Q ...) e)) (a ...) natural_depth)
   ((abstract-address a_this (a ...))
    (((abstract-Q Q (a ...) natural_depth) ...)
     (abstract-e e (a ...) natural_depth)))])

(define-metafunction csa#
  abstract-Q : Q (a_internals ...) natural_depth -> Q#
  [(abstract-Q (define-state (q [x τ] ...) (x_m) e) (a ...) natural_depth)
   (define-state (q [x τ] ...) (x_m) (abstract-e e (a ...) natural_depth))]
  [(abstract-Q (define-state (q [x τ] ...) (x_m) e [(timeout e_timeout) e_t-handler])
               (a ...)
               natural_depth)
   (define-state (q [x τ] ...) (x_m)
     (abstract-e e (a ...) natural_depth)
     [(timeout (abstract-e e_timeout (a ...) natural_depth))
      (abstract-e e_t-handler (a ...) natural_depth)])])

(module+ test
  (check-equal? (term (abstract-Q (define-state (S) (m) (goto S) [(timeout 5) (goto S)]) () 1))
                (term (define-state (S) (m) (goto S) [(timeout (* Nat)) (goto S)])))
  (check-equal? (term (abstract-Q (define-state (S) (m) (goto S)
                                    [(timeout (case x [(A) 1] [(B) 2])) (goto S)]) () 1))
                (term (define-state (S) (m) (goto S)
                        [(timeout (case x [(A) (* Nat)] [(B) (* Nat)])) (goto S)]))))

;; Abstracts the given expression to the given depth, with the given address list indicating the set
;; of internal addresses
(define-metafunction csa#
  abstract-e : e (a ...) natural_depth -> e#
  [(abstract-e natural _ _) (* Nat)]
  [(abstract-e string _ _) (* String)]
  [(abstract-e x _ _) x]
  [(abstract-e (τ a) (a_int ...) _) (τ (abstract-address a (a_int ...)))]
  [(abstract-e (goto q e ...) (a ...) natural_depth)
   (goto q (abstract-e e (a ...) natural_depth) ...)]
  [(abstract-e (begin e ...) (a ...) natural_depth) (begin (abstract-e e (a ...) natural_depth) ...)]
  [(abstract-e (send e_1 e_2) (a ...) natural_depth)
   (send (abstract-e e_1 (a ...) natural_depth) (abstract-e e_2 (a ...) natural_depth))]
  [(abstract-e (spawn any_location τ e Q ...) (a ...) natural_depth)
   (spawn any_location
          τ
          (abstract-e e (a ...) natural_depth)
          (abstract-Q Q (a ...) natural_depth) ...)]
  [(abstract-e (let ([x e_binding] ...) e_body) (a ...) natural)
   (let ([x (abstract-e e_binding (a ...) natural)] ...) (abstract-e e_body (a ...) natural))]
  [(abstract-e (case e_val [(t x ...) e_clause] ...) (a ...) natural_depth)
   (case (abstract-e e_val (a ...) natural_depth)
     [(t x ...) (abstract-e e_clause (a ...) natural_depth)] ...)]
  [(abstract-e (printf string e ...) (a ...) natural_depth)
   (printf string (abstract-e e (a ...) natural_depth) ...)]
  [(abstract-e (primop e ...) (a ...) natural_depth)
   (primop (abstract-e e (a ...) natural_depth) ...)]
  [(abstract-e (variant t e ...) (a ...) natural_depth)
   (variant t (abstract-e e (a ...) natural_depth) ...)]
  [(abstract-e (record [l e] ...) (a ...) natural_depth)
   (record [l (abstract-e e (a ...) natural_depth)] ...)]
  [(abstract-e (: e l) (a ...) natural_depth) (: (abstract-e e (a ...) natural_depth) l)]
  [(abstract-e (! e_1 [l e_2]) (a ...) natural_depth)
   (! (abstract-e e_1 (a ...) natural_depth) [l (abstract-e e_2 (a ...) natural_depth)])]
  [(abstract-e (folded τ e) (a ...) 0)
   (* τ)
   ;; We're currently not able to give any addresses in a "folded" past our maximum fold-depth a sound
   ;; abstraction if the address is an internal address or an external address observed by the spec,
   ;; so we take the easy way out here and just bail out if the expression contains *any* address
   (side-condition (when (csa-contains-address? (term e)) (cancel-abstraction)))]
  [(abstract-e (folded τ e) (a ...) natural_depth)
   (folded τ (abstract-e e (a ...) ,(sub1 (term natural_depth))))]
  [(abstract-e (fold τ e) (a ...) natural_depth)
   (fold τ (abstract-e e (a ...) natural_depth))]
  [(abstract-e (unfold τ e) (a ...) natural_depth)
   (unfold τ (abstract-e e (a ...) natural_depth))]
  [(abstract-e (list v ...) (a ...) natural_depth)
   (normalize-collection (list-val (abstract-e v (a ...) natural_depth) ...))]
  [(abstract-e (list e ...) (a ...) natural_depth)
   (list (abstract-e e (a ...) natural_depth) ...)]
  [(abstract-e (vector v ...) (a ...) natural_depth)
   (normalize-collection (vector-val (abstract-e v (a ...) natural_depth) ...))]
  [(abstract-e (vector e ...) (a ...) natural_depth)
   (vector (abstract-e e (a ...) natural_depth) ...)]
  [(abstract-e (hash [v_key v_val] ...) (a ...) natural_depth)
   (normalize-collection (hash-val ((abstract-e v_key (a ...) natural_depth) ...)
                                   ((abstract-e v_val (a ...) natural_depth) ...)))]
  [(abstract-e (hash [e_key e_val] ...) (a ...) natural_depth)
   (hash [(abstract-e e_key (a ...) natural_depth) (abstract-e e_val (a ...) natural_depth)] ...)]
  [(abstract-e (for/fold ([x_1 e_1]) ([x_2 e_2]) e) (a ...) natural)
   (for/fold ([x_1 (abstract-e e_1 (a ...) natural)])
             ([x_2 (abstract-e e_2 (a ...) natural)])
     (abstract-e e (a ...) natural))])

;; Abstracts the address a, where internal-addresses is the list of all addresses belonging to actors
;; in a's implementation configuration.
(define (csa#-abstract-address a internal-addresses)
  (term (abstract-address ,a ,internal-addresses)))

(define-metafunction csa#
  abstract-address : a (a ...) -> a#
  [(abstract-address (addr natural) (_ ... (addr natural) _ ...)) (init-addr natural)]
  [(abstract-address (addr natural) _) (obs-ext natural)])

(module+ test
  (check-equal? (term (abstract-e (record [f1 1] [f2 2]) () 1))
                (term (record [f1 (* Nat)] [f2 (* Nat)])))
  (check-not-false
   (redex-match? csa#
                 (variant Foo (Nat (init-addr 1)) (Nat (obs-ext 2)))
                 (term (abstract-e (variant Foo (Nat (addr 1)) (Nat (addr 2))) ((addr 1)) 10))))
  (check-equal? (term (abstract-e (list 1 2) () 10))
                (term (list-val (* Nat))))
  (check-equal? (term (abstract-e (list 1 (let () 1)) () 10))
                (term (list (* Nat) (let () (* Nat)))))
  (check-equal? (term (abstract-e (vector 1 2) () 10))
                (term (vector-val (* Nat))))
  (check-equal? (term (abstract-e (vector 1 (let () 1)) () 10))
                (term (vector (* Nat) (let () (* Nat)))))
  (check-equal? (term (abstract-e (list (variant B) (variant A)) () 10))
                (term (list-val (variant A) (variant B))))
  (check-equal? (term (abstract-e (vector (variant B) (variant A)) () 10))
                (term (vector-val (variant A) (variant B))))
  (check-equal? (term (abstract-e (hash [1 (variant B)] [2 (variant A)]) () 10))
                (term (hash-val ((* Nat)) ((variant A) (variant B)))))
  (check-equal? (term (abstract-e (hash [1 2] [3 4]) () 10))
                (term (hash-val ((* Nat)) ((* Nat)))))
  (check-equal? (term (abstract-e (hash) () 10))
                (term (hash-val () ())))
  (check-equal? (term (abstract-e (hash [1 (let ([x 1]) x)] [3 4]) () 10))
                (term (hash [(* Nat) (let ([x (* Nat)]) x)] [(* Nat) (* Nat)])))
  (test-equal? "Abstraction on non-matching addresses"
               (term (abstract-e ((Union [A]) (addr 1)) ((addr 1)) 0))
               (term ((Union [A]) (init-addr 1))))
  (test-equal? "Abstraction on non-matching addresses"
               (term (abstract-e ((Union [A]) (addr 2)) ((addr 1)) 0))
               (term ((Union [A]) (obs-ext 2))))
  (test-case "Unable to abstract addresses past max fold depth"
    (define nat-addr-list-type `(minfixpt NatAddrList (Union [Nil] [Cons (Addr Nat) NatAddrList])))
    (check-false
     (csa#-abstract-config
      `((((addr 1)
          (() (folded ,nat-addr-list-type
                      (variant Cons (Nat (addr 1))
                               (folded ,nat-addr-list-type
                                       (variant Cons (Nat (addr 2))
                                                (folded ,nat-addr-list-type
                                                        (variant Nil)))))))))
        () () ())
      null))))

;; ---------------------------------------------------------------------------------------------------
;; Selecting the spawn flag to blur

(define (csa#-spawn-address? a)
  (redex-match? csa# (spawn-addr _ _) a))

(module+ test
  (test-case "New-span-addr? check"
    (define a (term (spawn-addr 5 NEW)))
    (define b (term (spawn-addr 6 OLD)))
    (define c (term (init-addr 7)))
    (check-not-false (redex-match csa# a#int a))
    (check-not-false (redex-match csa# a#int b))
    (check-not-false (redex-match csa# a#int c))
    (check-true (csa#-spawn-address? a))
    (check-true (csa#-spawn-address? b))
    (check-false (csa#-spawn-address? c))))

(define (csa#-spawn-address-flag a)
  (redex-let csa# ([(spawn-addr _ spawn-flag) a])
    (term spawn-flag)))

;; impl-config (Listof a#ext) -> (Listof spawn-flag)
;;
;; Returns the list of all spawn-flags such that at least one actor in the config whose address has
;; one of those spawn flags "knows" (i.e. syntactically contains in its behavior) at least one of the
;; addresses in the relevant-externals list
(define (csa#-flags-that-know-externals config relevant-externals)
  (define all-spawns
    (filter (lambda (actor) (csa#-spawn-address? (csa#-actor-address actor)))
            (csa#-config-actors config)))
  (define-values (old-spawns new-spawns)
    (partition
     (lambda (actor)
       (equal? (csa#-spawn-address-flag (csa#-actor-address actor)) 'OLD))
     all-spawns))
  (append
   (if (contains-relevant-externals? old-spawns relevant-externals) (list 'OLD) null)
   (if (contains-relevant-externals? new-spawns relevant-externals) (list 'NEW) null)))

;; Returns true if the given list of actors contains in their behaviors at least one of the given
;; external addresses
(define (contains-relevant-externals? actors externals)
  (not
   (set-empty?
    (set-intersect (list->set externals) (list->set (externals-in actors))))))

;; ---------------------------------------------------------------------------------------------------
;; Blurring

;; impl-config spawn-flag (a#ext ...) -> (List impl-config (Listof a#int))
;;
;; Blurs all actors in the configuration with the given spawn flag, and blurs any external address not
;; in relevant-externals. Returns the blurred impl-config as well as the list of internal addresses
;; that were blurred. See the discussion of blurring in main.rkt for more details.
(define (csa#-blur-config config spawn-flag-to-blur relevant-externals)
  ;; 1. Remove all blurred addresses and their messages
  (match-define (list remaining-config removed-actors)
    (remove-actors-by-flag config spawn-flag-to-blur))
  ;; 2. Do the actual rename/blur for both internals and externals (in remaining config, removed
  ;; actors, and removed messages)
  (define removed-actor-addresses (map csa#-actor-address removed-actors))
  (match-define (list renamed-config renamed-removed-actors)
    (csa#-blur-addresses (list remaining-config removed-actors)
                         removed-actor-addresses
                         relevant-externals))
  ;; 3. Deduplicate message packets in the packet set that now have the same content (the renaming
  ;; might have caused messages with differing content or address to now be the same)
  (define deduped-packets (deduplicate-packets (csa#-config-message-packets renamed-config)))
  ;; 4. Merge blurred behaviors in
  (define updated-blurred-actors
    (add-blurred-behaviors (csa#-config-blurred-actors renamed-config) renamed-removed-actors))
  (list
   (term (,(csa#-config-actors renamed-config)
          ,updated-blurred-actors
          ,deduped-packets))
   removed-actor-addresses))

(module+ test
  (test-equal? "check that messages with blurred addresses get merged together"
    (csa#-blur-config
     (term (()
            ()
            (((init-addr 2) (Nat (obs-ext 1)) single)
             ((init-addr 2) (Nat (obs-ext 2)) single)
             ((init-addr 2) (Nat (obs-ext 3)) single))))
     'NEW
     (list '(obs-ext 3)))
    (list
     (term (()
            ()
            (((init-addr 2) (* (Addr Nat)) many)
             ((init-addr 2) (Nat (obs-ext 3)) single))))
     null))

  (test-equal? "Will remove actors by spawn flag"
    (csa#-blur-config
     (term (([(spawn-addr 1 OLD) (() (goto A))]
             [(spawn-addr 1 NEW) (() (goto A))])
            ()
            ()))
     'OLD
     null)
    (list
     (term (([(spawn-addr 1 NEW) (() (goto A))])
            ([(blurred-spawn-addr 1) ((() (goto A)))])
            ()))
     (list '(spawn-addr 1 OLD)))))

;; impl-config spawn-flag -> impl-config ((a# b#) ...)
;;
;; Removes from the configuration all actors that have the given spawn flag in their address, along
;; with any in-transit message packets sent to them. Returns the resulting config, and the list of
;; removed actors.
(define (remove-actors-by-flag config flag)
  (define (should-be-removed? actor)
    ;; should be removed if it's a spawn address with the given spawn flag AND the same address with
    ;; the opposite flag exists
    (define addr (csa#-actor-address actor))
    (and (has-spawn-flag? addr flag)
         (csa#-config-actor-by-address config (term (switch-spawn-flag/mf ,addr)))))
  (redex-let csa# ([(α# any_blurred μ#) config])
    (define-values (removed-actors remaining-actors)
      (partition should-be-removed? (csa#-config-actors config)))
    (list (term (,remaining-actors
                 ,(csa#-config-blurred-actors config)
                 ,(csa#-config-message-packets config)))
          removed-actors)))

(define-metafunction csa#
  switch-spawn-flag/mf : a#int -> a#int
  [(switch-spawn-flag/mf (spawn-addr any_loc NEW)) (spawn-addr any_loc OLD)]
  [(switch-spawn-flag/mf (spawn-addr any_loc OLD)) (spawn-addr any_loc NEW)])

(module+ test
  (test-equal? "remove-actors test"
    (remove-actors-by-flag
     (term
      ((((spawn-addr 1 OLD) ,test-behavior1)
        ((spawn-addr 1 NEW) ,test-behavior1)
        ((spawn-addr 2 OLD) ,test-behavior1)
        ((spawn-addr 3 NEW) ,test-behavior1))
       ()
       ()))
     'NEW)
    (list
     (term
      ((((spawn-addr 1 OLD) ,test-behavior1)
        ((spawn-addr 2 OLD) ,test-behavior1)
        ((spawn-addr 3 NEW) ,test-behavior1))
       ()
       ()))
     (list (term ((spawn-addr 1 NEW) ,test-behavior1))))))

;; term (a#int-without-type ...) (a#ext-without-type ...) -> term
;;
;; Renames internal addresses in internals-to-bour and external addresses *not* in
;; relevant-externals to their respective imprecise forms
(define (csa#-blur-addresses some-term internals-to-blur relevant-externals)
  (match some-term
    [(and addr `(spawn-addr ,loc ,_))
     (if (member addr internals-to-blur)
         (term (blurred-spawn-addr ,loc))
         addr)]
    [`(,type ,(and addr `(obs-ext ,_)))
     (if (member addr relevant-externals)
         some-term
         (term (* (Addr ,type))))]
    [(list (and keyword (or `vector-val 'list-val 'hash-val)) terms ...)
     (define blurred-args (map (curryr csa#-blur-addresses internals-to-blur relevant-externals) terms))
     (term (normalize-collection (,keyword ,@blurred-args)))]
    [`(hash-val ,keys ,vals)
     (define blurred-keys (map (curryr csa#-blur-addresses internals-to-blur relevant-externals) keys))
     (define blurred-vals (map (curryr csa#-blur-addresses internals-to-blur relevant-externals) vals))
     (term (normalize-collection (hash-val ,blurred-keys ,blurred-vals)))]
    [(list terms ...)
     (map (curryr csa#-blur-addresses internals-to-blur relevant-externals) terms)]
    [_ some-term]))

(module+ test
  (test-equal? "blur test"
    (csa#-blur-addresses
     (term (((Nat (spawn-addr foo OLD)) (Nat (spawn-addr foo NEW)))
            (Nat (spawn-addr bar NEW))
            (Nat (obs-ext 1))
            (Nat (obs-ext 2))
            (Nat (spawn-addr bar OLD))
            (Nat (spawn-addr baz OLD))
            (Nat (spawn-addr quux NEW))))
     (list (term (spawn-addr foo NEW)) (term (spawn-addr bar NEW)))
     (list '(obs-ext 2)))
    (term (((Nat (spawn-addr foo OLD)) (Nat (blurred-spawn-addr foo)))
           (Nat (blurred-spawn-addr bar))
           (* (Addr Nat))
           (Nat (obs-ext 2))
           (Nat (spawn-addr bar OLD))
           (Nat (spawn-addr baz OLD))
           (Nat (spawn-addr quux NEW)))))

  (test-equal? "blur test 2"
    (csa#-blur-addresses
     (redex-let* csa#
                 ([(a# b#)
                   (term
                       ((init-addr 0)
                        (((define-state (A [x (Addr Nat)] [y (Addr Nat)] [z (Addr Nat)]) (m)
                            (begin
                              (send (Nat (obs-ext 1)) (* Nat))
                              (send (Nat (obs-ext 2)) (* Nat))
                              (goto A x y z))))
                         (goto A (Nat (obs-ext 2)) (Nat (obs-ext 3)) (Nat (obs-ext 4))))))]
                  [i# (term (([a# b#]) () ()))])
                 (term i#))
     null
     (term ((obs-ext 1) (obs-ext 3))))
    (redex-let* csa#
                ([(a# b#)
                  (term
                         ((init-addr 0)
                          (((define-state (A [x (Addr Nat)] [y (Addr Nat)] [z (Addr Nat)]) (m)
                              (begin
                                (send (Nat (obs-ext 1)) (* Nat))
                                (send (* (Addr Nat)) (* Nat))
                                (goto A x y z))))
                           (goto A (* (Addr Nat)) (Nat (obs-ext 3)) (* (Addr Nat))))))]
                 [i# (term (([a# b#]) () ()))])
                (term i#)))

  ;; Make sure duplicates are removed from vectors, lists, and hashes
  (test-equal? "blur test 3"
   (csa#-blur-addresses
    (redex-let csa#
        ([e# (term (hash-val ((* Nat))
                             ((Nat (obs-ext 1))
                              (Nat (obs-ext 2))
                              (Nat (obs-ext 3))
                              (Nat (obs-ext 4)))))])
      (term e#))
    null
    '((obs-ext 1) (obs-ext 3)))
   ;; Some reordering happens as a result of normalize-collection
   (term (hash-val ((* Nat)) ((* (Addr Nat)) (Nat (obs-ext 1)) (Nat (obs-ext 3))))))

  (test-equal? "blur test 4"
   (csa#-blur-addresses
    (redex-let csa#
        ([e# (term (list-val (Nat (obs-ext 1))
                             (Nat (obs-ext 2))
                             (Nat (obs-ext 3))
                             (Nat (obs-ext 4))))])
      (term e#))
    null
    null)
   (term (list-val (* (Addr Nat)))))

  (test-equal? "blur test 5"
   (csa#-blur-addresses
    (redex-let csa#
        ([e# (term (vector-val (Nat (obs-ext 1))
                               (Nat (obs-ext 2))
                               (Nat (obs-ext 3))
                               (Nat (obs-ext 4))))])
      (term e#))
    null
    `((obs-ext 1) (obs-ext 2) (obs-ext 3) (obs-ext 4)))
   (term (vector-val (Nat (obs-ext 1)) (Nat (obs-ext 2)) (Nat (obs-ext 3)) (Nat (obs-ext 4)))))

  (test-equal? "Blur for addresses with differing types"
    (csa#-blur-addresses `(vector-val ((Union [A] [B]) (obs-ext 3))
                                      ((Union [A] [B]) (obs-ext 4))
                                      ((Union [A] [B]) (spawn-addr 1 OLD))
                                      ((Union [A] [B]) (spawn-addr 2 OLD))
                                      ((Union [A]) (obs-ext 3))
                                      ((Union [A]) (obs-ext 4))
                                      ((Union [A]) (spawn-addr 1 OLD))
                                      ((Union [A]) (spawn-addr 2 OLD)))
                         `((spawn-addr 1 OLD))
                         `((obs-ext 3)))
    ;; Some reordering happens as a result of normalize-collection
    `(vector-val ((Union [A] [B]) (blurred-spawn-addr 1))
                 ((Union [A] [B]) (obs-ext 3))
                 ((Union [A] [B]) (spawn-addr 2 OLD))
                 ((Union [A]) (blurred-spawn-addr 1))
                 ((Union [A]) (obs-ext 3))
                 ((Union [A]) (spawn-addr 2 OLD))
                 (* (Addr (Union [A] [B])))
                 (* (Addr (Union [A]))))))

;; Returns #t if the address is of the form (spawn-addr _ flag _), #f otherwise.
(define (has-spawn-flag? addr flag)
  (match addr
    [`(spawn-addr ,_ ,addr-flag)
     (equal? addr-flag flag)]
    [_ #f]))

;; β# (Listof (List a#int b#)) -> β#
;;
;; Adds each address/behavior pair in behaviors-to-add as possible behaviors in blurred-actors.
(define (add-blurred-behaviors blurred-actors new-addr-behavior-pairs)
  (for/fold ([blurred-actors blurred-actors])
            ([new-addr-behavior-pair new-addr-behavior-pairs])
    (match-define `(,target-address ,new-behavior) new-addr-behavior-pair)
    (match (find-with-rest (lambda (actor)
                             (equal? (csa#-blurred-actor-address actor) target-address))
                           blurred-actors)
      [(list before `(,_ ,found-behaviors) after)
       (append before
               (list `(,target-address
                       ,(remove-duplicates (append found-behaviors (list new-behavior)))))
               after)]
      [#f (append blurred-actors (list `(,target-address (,new-behavior))))])))

;; like findf, but also returns the items before and after the element in the list
(define (find-with-rest pred? xs)
  (let loop ([before null]
             [after xs])
    (match after
      [(list) #f]
      [(list x after ...)
       (if (pred? x)
           (list (reverse before) x after)
           (loop (cons x before) after))])))

(module+ test
  (check-equal?
   (find-with-rest (lambda (x) (equal? x 3)) (list 1 2 3 4 5))
   (list (list 1 2) 3 (list 4 5)))
  (check-false
   (find-with-rest (lambda (x) (equal? x 6)) (list 1 2 3 4 5))))

(module+ test
  (define behavior1
    (term (((define-state (A) (x) (goto A))) (goto A))))
  (define behavior2
    (term (((define-state (B) (r) (begin (send r (* Nat)) (goto B)))) (goto B))))
  (define behavior3
    (term (((define-state (C) (r) (begin (send r (* Nat)) (goto C)))) (goto C))))

  (test-begin
    (check-true (redex-match? csa# b# behavior1))
    (check-true (redex-match? csa# b# behavior2))
    (check-true (redex-match? csa# b# behavior3)))

  (test-equal? "add-blurred-behaviors"
    (add-blurred-behaviors (term (((blurred-spawn-addr 1) (,behavior1 ,behavior2))
                                  ((blurred-spawn-addr 2) (,behavior3))))
                           (list (term ((blurred-spawn-addr 1) ,behavior3))
                                 (term ((blurred-spawn-addr 3) ,behavior3))
                                 (term ((blurred-spawn-addr 1) ,behavior1))))
    (term (((blurred-spawn-addr 1) (,behavior1 ,behavior2 ,behavior3))
           ((blurred-spawn-addr 2) (,behavior3))
           ((blurred-spawn-addr 3) (,behavior3))))))

;; ---------------------------------------------------------------------------------------------------
;; Canonicalization (the sorting of config components)

;; Sorts the components of an impl configuration as follows:
;; * atomic actors by address
;; * collective actors by address
;; * behaviors of a collective actor by the entire behavior
;; * message packets by the entire packet
(define (csa#-sort-config-components config)
  (match-define `(,atomic-actors ,collective-actors ,packets) config)
  (define (actor<? a b)
    (sexp<? (csa#-actor-address a) (csa#-actor-address b)))
  (define sorted-atomic-actors (sort atomic-actors actor<?))
  (define sorted-collective-actors
    (sort (map sort-collective-actor-behaviors collective-actors) actor<?))
  (define sorted-packets (sort packets sexp<?))
  `(,sorted-atomic-actors ,sorted-collective-actors ,sorted-packets))

(define (sort-collective-actor-behaviors actor)
  (match-define `(,addr ,behaviors) actor)
  `(,addr ,(sort behaviors sexp<?)))

(module+ test
  (define sort-components-test-config
    `(;; atomic actors
      ([(init-addr 2) (() (goto A))]
       [(init-addr 1) (() (goto Z))])
      ;; collective actors
      ([(blurred-spawn-addr Q) ((() (goto Z))
                                (() (goto M))
                                (() (goto A)))]
       [(blurred-spawn-addr B) ((() (goto Z))
                                (() (goto M))
                                (() (goto A)))])
      ;; messages
      ([(init-addr 2) (* Nat) single]
       [(init-addr 1) (* Nat) single])))
  (check-true (redex-match? csa# i# sort-components-test-config))
  (check-equal?
   (csa#-sort-config-components sort-components-test-config)
   `(;; atomic actors
     ([(init-addr 1) (() (goto Z))]
      [(init-addr 2) (() (goto A))])
      ;; collective actors
     ([(blurred-spawn-addr B) ((() (goto A))
                               (() (goto M))
                               (() (goto Z)))]
      [(blurred-spawn-addr Q) ((() (goto A))
                               (() (goto M))
                               (() (goto Z)))])
      ;; messages
     ([(init-addr 1) (* Nat) single]
      [(init-addr 2) (* Nat) single]))))

;; ---------------------------------------------------------------------------------------------------
;; Duplicate message merging

;; Merges all message packet entries in the given μ# that have the same address and content into a
;; single entry with the many-of multiplicity. These kinds of duplicate messages may arise, for
;; example, during blurring.
;;
;; TODO: Do some kind of ordering on the messages to avoid symmetry issues
(define (deduplicate-packets message-list)
  (let loop ([processed-messages null]
             [remaining-messages message-list])
    (match remaining-messages
      [(list) processed-messages]
      [(list message remaining-messages ...)
       (define remaining-without-duplicates (remove* (list message) remaining-messages same-message?))
       (define new-message
         ;; message stays same if nothing was duplicated, else have to change multiplicity
         (if (equal? remaining-without-duplicates remaining-messages)
             message
             (redex-let csa# ([(any_addr any_value _) message]) (term (any_addr any_value many)))))
       (loop (append processed-messages (list new-message))
             remaining-without-duplicates)])))

;; For two "messages" (the things inside the message queue in a config), returns true if they have the
;; same address and value
(define (same-message? m1 m2)
  (redex-let csa# ([(a#_1 v#_1 _) m1]
                   [(a#_2 v#_2 _) m2])
    (equal? (term (a#_1 v#_1)) (term (a#_2 v#_2)))))

(module+ test
  (check-equal?
   (deduplicate-packets
    (term (((obs-ext 1) (* Nat) single)
           ((obs-ext 1) (* Nat) single))))
   (term (((obs-ext 1) (* Nat) many))))

    (check-equal?
   (deduplicate-packets
    (term (((obs-ext 1) (* Nat) single)
           ((obs-ext 1) (* Nat) single)
           ((obs-ext 1) (* Nat) single))))
   (term (((obs-ext 1) (* Nat) many))))

  (check-equal?
   (deduplicate-packets
    (term (((obs-ext 1) (* Nat) single)
           ((obs-ext 2) (* Nat) single)
           ((obs-ext 3) (* Nat) many)
           ((* (Addr Nat)) (* Nat) many)
           ((obs-ext 1) (* Nat) single)
           ((* (Addr Nat)) (* Nat) single))))
   (term (((obs-ext 1) (* Nat) many)
          ((obs-ext 2) (* Nat) single)
          ((obs-ext 3) (* Nat) many)
          ((* (Addr Nat)) (* Nat) many)))))

;; ---------------------------------------------------------------------------------------------------
;; Constructors

(define (make-single-actor-abstract-config actor)
  (term (make-single-actor-abstract-config/mf ,actor)))

(define-metafunction csa#
  make-single-actor-abstract-config/mf : (a# b#) -> i#
  [(make-single-actor-abstract-config/mf (a# b#))
   (([a# b#]) () ())])

;; ---------------------------------------------------------------------------------------------------
;; Selectors

;; Returns a list of actors ([a# b#] tuples)
(define (csa#-config-actors config)
  (first config))

;; Returns the list of blurred actors in the config
(define (csa#-config-blurred-actors config)
  (second config))

;; Returns the configuration's set of in-flight message packets
(define (csa#-config-message-packets config)
  (third config))

(define (config-actor-and-rest-by-address config addr)
  (term (config-actor-and-rest-by-address/mf ,config ,addr)))

(define-metafunction csa#
  config-actor-and-rest-by-address/mf : i# a#int -> (([a# b#] ...) [a# b#] ([a# b#] ...))
  [(config-actor-and-rest-by-address/mf ((any_1 ... (name the-actor (a#int _)) any_2 ...) _ ...)
                                        a#int)
   ((any_1 ...) the-actor (any_2 ...))])

;; Returns the given precise actor with the given address, or #f if it's not in the given config
(define (csa#-config-actor-by-address config addr)
  (findf (lambda (actor) (equal? (csa#-actor-address actor) addr))
         (csa#-config-actors config)))

;; Returns the collective actor with the given address, or #f if it doesn't exist
(define (csa#-config-collective-actor-by-address config addr)
  (findf (lambda (a) (equal? (csa#-blurred-actor-address a) addr))
         (csa#-config-blurred-actors config)))

;; τa# -> τ
;;
;; Returns the type for the given typed address
(define (csa#-address-type ta)
  (term (address-type/mf ,ta)))

(define-metafunction csa#
  address-type/mf : τa# -> τ
  [(address-type/mf (* (Addr τ))) τ]
  [(address-type/mf (τ _)) τ])

;; Returns the address portion of an abstract typed address
(define (csa#-address-strip-type a)
  (term (address-strip-type/mf ,a)))

(define-metafunction csa#
  address-strip-type/mf : τa# -> any
  [(address-strip-type/mf (* (Addr τ))) (* (Addr τ))]
  [(address-strip-type/mf (_ a#)) a#])

(define (csa#-actor-address a)
  (first a))

(define (csa#-blurred-actor-address a)
  (first a))

(define (csa#-blurred-actor-behaviors a)
  (second a))

;; (a#int v# multiplicity) -> (a#int v#)
(define (csa#-packet-entry->packet entry)
  (redex-let csa# ([(a#int v# _) entry])
    (term (a#int v#))))

(define (csa#-message-packet-address packet)
  (first packet))

(define (csa#-message-packet-value packet)
  (second packet))

(define (csa#-message-packet-multiplicity packet)
  (third packet))

(define csa#-output-address car)

(define csa#-output-message cadr)

(define csa#-output-multiplicity caddr)

;; (a# b#) -> b#
(define (actor-behavior actor)
  (second actor))

;; Returns the behaviors of the actor for the indicated collective OR atomic address
(define (csa#-behaviors-of config addr)
  (term (csa#-behaviors-of/mf ,config ,addr)))

(define-metafunction csa#
  csa#-behaviors-of/mf : i# a#int -> (b# ...)
  [(csa#-behaviors-of/mf i# a#int-precise)
   ,(list (actor-behavior (csa#-config-actor-by-address (term i#) (term a#int-precise))))]
  [(csa#-behaviors-of/mf i# a#int-collective)
   ,(csa#-blurred-actor-behaviors
     (findf (lambda (a) (equal? (csa#-blurred-actor-address a) (term a#int-collective)))
            (csa#-config-blurred-actors (term i#))))])

(module+ test
  (define behavior-test-config
    (term (([(init-addr 1) (() (goto A))])
           ([(blurred-spawn-addr 2)
             ((() (goto B))
              (() (goto C)))])
           ())))
  (test-equal? "csa#-behaviors-of atomic"
    (csa#-behaviors-of behavior-test-config `(init-addr 1))
    (list '(() (goto A))))
  (test-equal? "csa#-behaviors-of collective"
    (csa#-behaviors-of behavior-test-config `(blurred-spawn-addr 2))
    (list '(() (goto B)) '(() (goto C)))))

;; Returns all behaviors assigned to the blurred actor with the given address in the given config
(define-metafunction csa#
  blurred-actor-behaviors-by-address/mf : i# a#int -> (b# ...)
  [(blurred-actor-behaviors-by-address/mf (_ (_ ... (a#int any_behaviors) _ ...) _) a#int)
   any_behaviors])

(module+ test
  (test-case "Blurred actor behaviors by address"
    (redex-let csa# ([i# (term (()
                                (((blurred-spawn-addr 1) ())
                                 ((blurred-spawn-addr 2) ((() (goto A)))))
                                ()))])
      (check-equal? (term (blurred-actor-behaviors-by-address/mf i# (blurred-spawn-addr 2)))
                    (list (term (() (goto A))))))))

;; Returns the state definitions of the given behavior
(define (behavior-state-defs behavior)
  (first behavior))

(define (case-clause-pattern clause) (first clause))
(define (case-clause-body clause) (second clause))

;; ---------------------------------------------------------------------------------------------------
;; Boolean Logic

(define-metafunction csa#
  canonicalize-boolean : v# -> v#
  [(canonicalize-boolean (variant True)) (variant True)]
  [(canonicalize-boolean (variant False)) (variant False)]
  [(canonicalize-boolean (* (Union (True) (False)))) (* (Union (True) (False)))]
  [(canonicalize-boolean (* (Union (False) (True)))) (* (Union (True) (False)))]
  [(canonicalize-boolean (* (Union (True)))) (variant True)]
  [(canonicalize-boolean (* (Union (False)))) (variant False)])

(define-metafunction csa#
  csa#-and : v# v# -> v#
  [(csa#-and (variant False) _) (variant False)]
  [(csa#-and _ (variant False)) (variant False)]
  [(csa#-and (variant True) (variant True)) (variant True)]
  [(csa#-and _ _) (* (Union (True) (False)))])

(define-metafunction csa#
  csa#-or : v# v# -> v#
  [(csa#-or (variant True) _) (variant True)]
  [(csa#-or _ (variant True)) (variant True)]
  [(csa#-or (variant False) (variant False)) (variant False)]
  [(csa#-or _ _) (* (Union (True) (False)))])

(define-metafunction csa#
  csa#-not : v# -> v#
  [(csa#-not (variant True)) (variant False)]
  [(csa#-not (variant False)) (variant True)]
  [(csa#-not (* (Union (True) (False)))) (* (Union (True) (False)))])

(module+ test
  (define boolean-maybe (term (* (Union (True) (False)))))
  (check-equal? (term (csa#-and (variant False) ,boolean-maybe)) (term (variant False)))
  (check-equal? (term (csa#-and (variant True) ,boolean-maybe)) boolean-maybe)
  (check-equal? (term (csa#-and (variant True) (variant True))) (term (variant True)))
  (check-equal? (term (csa#-and (variant False) (variant False))) (term (variant False)))

  (check-equal? (term (csa#-or (variant False) ,boolean-maybe)) boolean-maybe)
  (check-equal? (term (csa#-or (variant True) ,boolean-maybe)) (term (variant True)))
  (check-equal? (term (csa#-or (variant True) (variant True))) (term (variant True)))
  (check-equal? (term (csa#-or (variant False) (variant False))) (term (variant False)))

  (check-equal? (term (csa#-not (variant False))) (term (variant True)))
  (check-equal? (term (csa#-not (variant True))) (term (variant False)))
  (check-equal? (term (csa#-not (canonicalize-boolean (* (Union (False) (True))))))
                (term (* (Union (True) (False))))))

(define (trigger-address trigger)
  (term (trigger-address/mf ,trigger)))

(define-metafunction csa#
  trigger-address/mf : trigger# -> a#int
  [(trigger-address/mf (timeout/empty-queue a#int)) a#int]
  [(trigger-address/mf (timeout/non-empty-queue a#int)) a#int]
  [(trigger-address/mf (internal-receive a#int _)) a#int]
  [(trigger-address/mf (external-receive a#int _)) a#int])

;; ---------------------------------------------------------------------------------------------------
;; Predicates

;; Returns true if the output is to an internal address, false otherwise
(define (internal-output? output)
  (redex-match? csa# (a#int _ _) output))

(module+ test
  (check-true (internal-output? (term ((init-addr 1) (* Nat) single))))
  (check-false (internal-output? (term ((obs-ext 2) (* Nat) single)))))

;; Returns #t if the address is a precise internal address (meaning it represents a single concrete
;; address in the concretized configuration), #f otherwise
(define (precise-internal-address? addr)
  (redex-match? csa# a#int-precise addr))

(define (necessary-action? trigger)
  (judgment-holds (necessary-action?/j ,trigger)))

(define-judgment-form csa#
  #:mode (necessary-action?/j I)
  #:contract (necessary-action?/j trigger#)

  [-----------------------------------------------------
   (necessary-action?/j (timeout/empty-queue a#int))]

  [-----------------------------------------------------
   (necessary-action?/j (internal-receive a#int v#))])

(module+ test
  (test-true "necessary-action? 1"
    (necessary-action? (term (timeout/empty-queue (init-addr 1)))))
  (test-false "necessary-action? 2"
    (necessary-action? (term (timeout/non-empty-queue (init-addr 1)))))
  (test-true "necessary-action? 3"
    (necessary-action? (term (internal-receive (init-addr 1) (* Nat)))))
  (test-false "necessary-action? 4"
    (necessary-action? (term (external-receive (init-addr 1) (* Nat))))))

;; ---------------------------------------------------------------------------------------------------
;; Types

(define-metafunction csa#
  type-join : τ τ -> τ
  [(type-join (Union [t_1 τ_1 ...] ...) (Union [t_2 τ_2 ...] ...))
   (Union [t_3 τ_3 ...] ...)
   (where ([t_3 τ_3 ...] ...)
          ,(sort (remove-duplicates (term ([t_1 τ_1 ...] ... [t_2 τ_2 ...] ...))) sexp<?))]
  ;; TODO: allow for more sophisticated joins that look at the inner types of records, variants,
  ;; etc. and go recur into Union fields
  [(type-join τ τ) τ])

(module+ test
  (test-equal? "type-join 1" (term (type-join Nat Nat)) 'Nat)
  (test-equal? "type-join 2"
               (term (type-join (Union [A]) (Union [B])))
               '(Union [A] [B]))
  (test-equal? "type-join 2, other direction"
               (term (type-join (Union [B]) (Union [A])))
               '(Union [A] [B]))
  (test-equal? "type-join 3"
               (term (type-join (Union [A] [B]) (Union [B])))
               '(Union [A] [B])))

;; Coerces the abstract value v# according to the type τ (just change the types of addresses in
;; v). The type system should always make this sound
(define-metafunction csa#
  coerce : v# τ -> v#
  ;; wildcard
  [(coerce (* _) τ) (* τ)]
  ;; addresses
  [(coerce (_ (init-addr natural)) (Addr τ))
   (τ (init-addr natural))]
  [(coerce (_ (spawn-addr any_loc spawn-flag)) (Addr τ))
   (τ (spawn-addr any_loc spawn-flag))]
  [(coerce (_ (blurred-spawn-addr any_loc)) (Addr τ))
   (τ (blurred-spawn-addr any_loc))]
  [(coerce (_ (obs-ext natural)) (Addr τ))
   (τ (obs-ext natural))]
  ;; variants and records
  [(coerce (variant t v# ..._n) (Union _ ... [t τ ..._n] _ ...))
   (variant t (coerce v# τ) ...)]
  [(coerce (record [l v#] ..._n) (Record [l τ] ..._n))
   (record [l (coerce v# τ)] ...)]
  ;; fold
  [(coerce (folded _ v#) (minfixpt X τ))
   (folded (minfixpt X τ) (coerce v# (type-subst τ X (minfixpt X τ))))]
  ;; lists, vectors, and hashes
  [(coerce (list-val v# ...) (Listof τ))
   (normalize-collection (list-val (coerce v# τ) ...))]
  [(coerce (vector-val v# ...) (Vectorof τ))
   (normalize-collection (vector-val (coerce v# τ) ...))]
  [(coerce (hash-val (v#_keys ...) (v#_vals ...)) (Hash τ_key τ_val))
   (normalize-collection (hash-val ((coerce v#_keys τ_key) ...) ((coerce v#_vals τ_val) ...)))])

(module+ test
  (test-equal? "coerce wildcard 1" (term (coerce (* Nat) Nat)) (term (* Nat)))
  (test-equal? "coerce wildcard 2"
    (term (coerce (* (Addr (Union [A] [B]))) (Addr (Union [A]))))
    (term (* (Addr (Union [A])))))
  (test-equal? "coerce init-addr"
    (term (coerce ((Union [A] [B]) (init-addr 1)) (Addr (Union [A]))))
    (term ((Union [A]) (init-addr 1))))
  (test-equal? "coerce spawn-addr"
    (term (coerce ((Union [A] [B]) (spawn-addr 1 OLD)) (Addr (Union [A]))))
    (term ((Union [A]) (spawn-addr 1 OLD))))
  (test-equal? "coerce blurred-spawn-addr"
    (term (coerce ((Union [A] [B]) (blurred-spawn-addr 1)) (Addr (Union [A]))))
    (term ((Union [A]) (blurred-spawn-addr 1))))
  (test-equal? "coerce obs-ext"
    (term (coerce ((Union [A] [B]) (obs-ext 1)) (Addr (Union [A]))))
    (term ((Union [A]) (obs-ext 1))))
  (test-equal? "coerce variant"
    (term (coerce (variant Z (* (Addr (Union [A] [B])))) (Union [Z (Addr (Union [A]))])))
    (term (variant Z (* (Addr (Union [A]))))))
  (test-equal? "coerce record"
    (term (coerce (record [foo (* (Addr (Union [A] [B])))]) (Record [foo (Addr (Union [A]))])))
    (term (record [foo (* (Addr (Union [A])))])))
  (test-equal? "coerce fold"
    (term (coerce (folded (minfixpt AddrList (Union [Empty] [Cons (Addr (Union [A] [B])) AddrList]))
                          (* (Union [Empty]
                                    [Cons (Addr (Union [A] [B]))
                                          (minfixpt AddrList (Union [Empty] [Cons (Addr (Union [A] [B])) AddrList]))])))
                  (minfixpt AddrList (Union [Empty] [Cons (Addr (Union [A])) AddrList]))))
    (term (folded (minfixpt AddrList (Union [Empty] [Cons (Addr (Union [A])) AddrList]))
                  (* (Union [Empty]
                            [Cons (Addr (Union [A]))
                                  (minfixpt AddrList (Union [Empty] [Cons (Addr (Union [A])) AddrList]))])))))
  (test-equal? "coerce list"
    (term (coerce (list-val (* (Addr (Union [A] [B]))) (* (Addr (Union [A]))))
                  (Listof (Addr (Union [A])))))
    (term (list-val (* (Addr (Union [A]))))))
  (test-equal? "coerce vector"
    (term (coerce (vector-val (* (Addr (Union [A] [B]))) (* (Addr (Union [A]))))
                  (Vectorof (Addr (Union [A])))))
    (term (vector-val (* (Addr (Union [A]))))))
  (test-equal? "coerce hash"
    (term (coerce (hash-val ((* Nat)) ((* (Addr (Union [A] [B]))) (* (Addr (Union [A])))))
                  (Hash Nat (Addr (Union [A])))))
    (term (hash-val ((* Nat)) ((* (Addr (Union [A]))))))))

;; NOTE: this is really a conservative approximation of <= for types. For instance, we don't rename
;; variables in recursive types to check for alpha-equivalent recursive types
(define (type<= type1 type2)
  (judgment-holds (type<=/j ,type1 ,type2)))

(define-judgment-form csa#
  #:mode (type<=/j I I)
  #:contract (type<=/j τ τ)

  [-------------------
   (type<=/j Nat Nat)]

  [-------------------
   (type<=/j String String)]

  ;; TODO: think abut whether recursive types screw with subtyping in a weird way
  [--------------
   (type<=/j X X)]

  [(type<=/j τ_1 τ_2)
   --------------------------------------------
   (type<=/j (minfixpt X τ_1) (minfixpt X τ_2))]

  [;; every variant in type 1 must have >= type in type 2
   (union-variant<=/j [t_1 τ_1 ...] (Union [t_2 τ_2 ...] ...)) ...
   ---------------------------------------------------------------
   (type<=/j (Union [t_1 τ_1 ...] ...) (Union [t_2 τ_2 ...] ...))]

  [(type<=/j τ_1 τ_2) ...
   ---------------------------------------------------
   (type<=/j (Record [l τ_1] ...) (Record [l τ_2] ...))]

  [;; Address types are contravariant (they're "sinks")
   (type<=/j τ_2 τ_1)
   ---------------------------------
   (type<=/j (Addr τ_1) (Addr τ_2))]

  [(type<=/j τ_1 τ_2)
   ---------------------------------
   (type<=/j (Listof τ_1) (Listof τ_2))]

  [(type<=/j τ_1 τ_2)
   ---------------------------------
   (type<=/j (Vectorof τ_1) (Vectorof τ_2))]

  [(type<=/j τ_k1 τ_k2)
   (type<=/j τ_v1 τ_v2)
   -------------------------------------------
   (type<=/j (Hash τ_k1 τ_v1) (Hash τ_k2 τ_v2))])

(module+ test
  (test-true "type<= same type" (type<= 'Nat 'Nat))
  (test-true "type<= expanded union" (type<= '(Union [A]) '(Union [A] [B])))
  (test-false "type<= reduced union" (type<= '(Union [A] [B]) '(Union [A])))
  (test-false "type<= record 1" (type<= '(Record [a (Union [A] [B])]) '(Record [a (Union [A])])))
  (test-true "type<= record 2" (type<= '(Record [a (Union [A])]) '(Record [a (Union [A] [B])])))
  (test-true "type<= address 1" (type<= '(Addr (Union [A] [B])) '(Addr (Union [A]))))
  (test-false "type<= address 2" (type<= '(Addr (Union [A])) '(Addr (Union [A] [B]))))
  (define union-a '(Union [A]))
  (define union-ab '(Union [A] [B]))
  (test-true "type<= list 1" (type<= `(Listof ,union-a) `(Listof ,union-ab)))
  (test-false "type<= list 2" (type<= `(Listof ,union-ab) `(Listof ,union-a)))
  (test-true "type<= vector 1" (type<= `(Vectorof ,union-a) `(Vectorof ,union-ab)))
  (test-false "type<= vector 2" (type<= `(Vectorof ,union-ab) `(Vectorof ,union-a)))
  (test-true "type<= hash 1" (type<= `(Hash ,union-a ,union-a) `(Hash ,union-ab ,union-ab)))
  (test-false "type<= hash 2" (type<= `(Hash ,union-ab ,union-ab)  `(Hash ,union-a ,union-a))))

;; Holds if the variant [t_1 τ_1 ...] has a >= variant in the given union type
(define-judgment-form csa#
  #:mode (union-variant<=/j I I)
  #:contract (union-variant<=/j [t_1 τ_1 ...] (Union [t_2 τ_2 ...] ...))

  [(type<=/j τ_1 τ_2) ...
   ------------------------------------------------------------------------
   (union-variant<=/j [t_1 τ_1 ..._n] (Union _ ... [t_1 τ_2 ..._n] _ ...))])

(module+ test
  (test-true "union-variant<= for union with that variant"
    (judgment-holds (union-variant<=/j [A] (Union [A]))))
  (test-true "union-variant<= for bigger union"
    (judgment-holds (union-variant<=/j [A] (Union [A] [B]))))
  (test-false "union-variant<= for union without variant"
    (judgment-holds (union-variant<=/j [A] (Union [B]))))
  (test-true "union-variant<= for union with bigger type"
    (judgment-holds (union-variant<=/j [A (Union [C])]
                                     (Union [A (Union [C] [D])] [B]))))
  (test-false "union-variant<= for union with smaller type"
    (judgment-holds (union-variant<=/j [A (Union [C] [D])]
                                     (Union [A (Union [C])] [B])))))

;; ---------------------------------------------------------------------------------------------------
;; Address containment

;; Returns the list of all external addresses in the given term
(define (externals-in the-term)
  (remove-duplicates (term (externals-in/mf ,the-term))))

(define-metafunction csa#
  externals-in/mf : any -> (a#ext ...)
  [(externals-in/mf a#ext) (a#ext)]
  [(externals-in/mf (any ...))
   (any_addr ... ...)
   (where ((any_addr ...) ...) ((externals-in/mf any) ...))]
  [(externals-in/mf _) ()])

(module+ test
  (check-same-items?
   (externals-in (term ((Nat (obs-ext 1))
                        (Nat (obs-ext 2))
                        (Nat (obs-ext 2))
                      (foo bar (baz (Nat (init-addr 2)) (Nat (obs-ext 3)))))))
   (term ((obs-ext 1) (obs-ext 2) (obs-ext 3)))))

;; Returns the list of all internal (typed) addresses in the given term
(define (internals-in the-term)
  (remove-duplicates (term (internals-in/mf ,the-term))))

(define-metafunction csa#
  internals-in/mf : any -> (τa# ...)
  [(internals-in/mf (τ a#int)) ((τ a#int))]
  [(internals-in/mf (any ...))
   (any_addr ... ...)
   (where ((any_addr ...) ...) ((internals-in/mf any) ...))]
  [(internals-in/mf _) ()])

(module+ test
  (check-same-items?
   (internals-in (term ((Nat (init-addr 1))
                        (Nat (init-addr 1))
                        (Nat (obs-ext 2))
                        (Nat (spawn-addr 3 NEW))
                      (foo bar (baz (Nat (init-addr 2)) (Nat (obs-ext 3)))))))
   (term ((Nat (init-addr 1)) (Nat (spawn-addr 3 NEW)) (Nat (init-addr 2))))))

;; ---------------------------------------------------------------------------------------------------
;; Tests for use during widening

;; NOTE: for various comparisons here, I need to record if a transition takes the config to a new
;; configuration that is greater than the old one (in terms of the abstract interpretation), the same
;; as the old one, or neither of those. I represent those results with 'gt, 'eq, and 'not-gteq,
;; respectively

;; i# csa#-transition-effect -> Boolean
;;
;; Returns #t if multiple applications of this transition effect would result in a configuration
;; strictly larger than the given one
(define (csa#-transition-valid-for-widen? i transition-result new-i)
  ;; REFACTOR: make the spawn and self behavior comparisons all happen in one place

  ;; If any spawned actor has a behavior different than an existing current atomic actor for the
  ;; same spawn location, throw this effect out. Blurring makes this step lead to a state that
  ;; might not be greater than the current one
  (define spawn-behavior-comp (csa#-transition-effect-compare-spawn-behavior transition-result i new-i))

  ;; if any internal address mentioned in these effects has been blurred into a collective actor
  ;; since we ran this transition, just throw the transition away. The same transition with the
  ;; blurred instance of that address would have been picked up and enqueued after the blurring
  ;; action
  (define nonex-address
    (if (csa#-transition-effect-has-nonexistent-addresses? transition-result i) 'not-gteq 'eq))

  (define new-message-comp (csa#-compare-new-messages i transition-result new-i))

  ;; If the transition was on an atomic actor, then the new behavior must be the same as the old
  ;; one
  (define self-behavior-comp (csa#-actor-compare-behavior i transition-result new-i))

  ;; The action must be repeatable (timeouts are always repeatable in the same behavior, but an
  ;; internal message is only repeatable if there is another in the queue)
  (define repeatable-comp (if (csa#-repeatable-action? i transition-result) 'eq 'not-gteq))

  ;; TODO: also account for the case where growth happens by expanding the set of receptionists

  (define all-comparisons
    (list spawn-behavior-comp nonex-address new-message-comp self-behavior-comp repeatable-comp))
  ;; nothing is not-gteq, at least one is gt
  (define is-valid?
    (and (andmap (negate (curry eq? 'not-gteq)) all-comparisons)
         (ormap (curry eq? 'gt) all-comparisons)))
  ;; (when is-valid?
  ;;   (printf "all comparisons: ~s\n" all-comparisons))
  is-valid?)

;; Returns 'gt if the behaviors of the effect's spawn would make for a greater config, 'eq for the
;; same config (i.e. no effect), and 'not-gteq otherwise
(define (csa#-transition-effect-compare-spawn-behavior transition-result i new-i)
  (for/fold ([comp-result 'eq])
            ([spawn (csa#-transition-effect-spawns transition-result)])
    (define spawn-addr (first spawn))
    (define existing-addr `(spawn-addr ,(second spawn-addr) OLD))
    (define collective-addr `(blurred-spawn-addr ,(second spawn-addr)))
    (comp-result-and
     comp-result
     (match (csa#-config-actor-by-address i existing-addr)
       [#f 'not-gteq]
       [(list _ existing-behavior)
        (cond
          [(not (equal? existing-behavior
                        (actor-behavior (csa#-config-actor-by-address new-i existing-addr))))
           'not-gteq]
          [else
           (match (csa#-config-collective-actor-by-address i collective-addr)
             [#f 'gt]
             [collective-actor
              (if (equal? (csa#-blurred-actor-behaviors collective-actor)
                          (csa#-blurred-actor-behaviors (csa#-config-collective-actor-by-address new-i collective-addr)))
                  'eq
                  'gt)])])]))))

(module+ test
  ;; TODO: update these tests
  (define spawn-behavior-change-test-config
    (redex-let csa# ([i#
                      (term
                       (([(spawn-addr the-loc OLD)
                          (() (goto A))]
                         [(spawn-addr second-loc OLD)
                          (() (goto A))]
                         [(spawn-addr third-loc OLD)
                          (() (goto A))])
                        ([(blurred-spawn-addr the-loc)
                          ((() (goto A)))]
                         [(blurred-spawn-addr second-loc)
                          ((() (goto B)))])
                        ()))])
      (term i#)))
  (test-equal? "effect matches existing spawn behavior, no blurred version"
   (csa#-transition-effect-compare-spawn-behavior
    (csa#-transition-effect '(timeout/empty-queue (init-addr 0))
                            '(() (goto B))
                            null
                            (list '((spawn-addr third-loc NEW) (() (goto A)))))
    spawn-behavior-change-test-config
    (term
     (([(spawn-addr the-loc OLD)
        (() (goto A))]
       [(spawn-addr second-loc OLD)
        (() (goto A))]
       [(spawn-addr third-loc OLD)
        (() (goto A))])
      ([(blurred-spawn-addr the-loc)
        ((() (goto A)))]
       [(blurred-spawn-addr second-loc)
        ((() (goto B)))]
       [(spawn-addr third-loc)
        (() (goto A))])
      ())))
   'gt)
  (test-equal? "effect matches existing spawn behavior, blurred behavior also exists"
   (csa#-transition-effect-compare-spawn-behavior
    (csa#-transition-effect '(timeout/empty-queue (init-addr 0))
                            '(() (goto B))
                            null
                            (list '((spawn-addr the-loc NEW) (() (goto A)))))
    spawn-behavior-change-test-config
    (term
     (([(spawn-addr the-loc OLD)
        (() (goto A))]
       [(spawn-addr second-loc OLD)
        (() (goto A))]
       [(spawn-addr third-loc OLD)
        (() (goto A))])
      ([(blurred-spawn-addr the-loc)
        ((() (goto A)))]
       [(blurred-spawn-addr second-loc)
        ((() (goto B)))])
      ())))
   'eq)
  (test-equal? "effect matches existing spawn behavior, blurred actor with other behavior exists"
   (csa#-transition-effect-compare-spawn-behavior
    (csa#-transition-effect '(timeout/empty-queue (init-addr 0))
                            '(() (goto B))
                            null
                            (list '((spawn-addr second-loc NEW) (() (goto A)))))
    spawn-behavior-change-test-config
    (term
     (([(spawn-addr the-loc OLD)
        (() (goto A))]
       [(spawn-addr second-loc OLD)
        (() (goto A))]
       [(spawn-addr third-loc OLD)
        (() (goto A))])
      ([(blurred-spawn-addr the-loc)
        ((() (goto A)))]
       [(blurred-spawn-addr second-loc)
        ((() (goto A)) (() (goto B)))])
      ())))
   'gt)
  (test-equal? "effect changes existing spawn behavior"
   (csa#-transition-effect-compare-spawn-behavior
    (csa#-transition-effect '(timeout/empty-queue (init-addr 0))
                            '(() (goto B))
                            null
                            (list '((spawn-addr the-loc NEW) (() (goto C)))))
    spawn-behavior-change-test-config
    (term
     (([(spawn-addr the-loc OLD)
        (() (goto C))]
       [(spawn-addr second-loc OLD)
        (() (goto A))]
       [(spawn-addr third-loc OLD)
        (() (goto A))])
      ([(blurred-spawn-addr the-loc)
        ((() (goto A)))]
       [(blurred-spawn-addr second-loc)
        ((() (goto B)))])
      ())))
   'not-gteq)
  (test-equal? "config has no actor for corresponding spawn"
   (csa#-transition-effect-compare-spawn-behavior
    (csa#-transition-effect '(timeout/empty-queue (init-addr 0))
                            '(() (goto B))
                            null
                            (list '((spawn-addr other-loc NEW) (() (goto C)))))
    spawn-behavior-change-test-config
    (term
     (([(spawn-addr the-loc OLD)
        (() (goto A))]
       [(spawn-addr second-loc OLD)
        (() (goto A))]
       [(spawn-addr third-loc OLD)
        (() (goto A))]
       [(spawn-addr other-loc OLD)
        (() (goto C))])
      ([(blurred-spawn-addr the-loc)
        ((() (goto A)))]
       [(blurred-spawn-addr second-loc)
        ((() (goto B)))])
      ())))
   'not-gteq)
  (test-equal? "effect has no spawns"
   (csa#-transition-effect-compare-spawn-behavior
    (csa#-transition-effect '(timeout/empty-queue (init-addr 0))
                            '(() (goto B))
                            null
                            null)
    spawn-behavior-change-test-config
    (term
     (([(spawn-addr the-loc OLD)
        (() (goto A))]
       [(spawn-addr second-loc OLD)
        (() (goto A))]
       [(spawn-addr third-loc OLD)
        (() (goto A))])
      ([(blurred-spawn-addr the-loc)
        ((() (goto A)))]
       [(blurred-spawn-addr second-loc)
        ((() (goto B)))])
      ())))
   'eq))

;; comparison-result comparison-result -> comparison-result
(define-syntax (comp-result-and stx)
  (syntax-parse stx
    [(_ exp1 exp2)
     #`(let ([result1 exp1])
         (if (eq? result1 'not-gteq)
             'not-gteq
             (comp-result-and/internal result1 exp2)))]))

(define (comp-result-and/internal c1 c2)
  (cond
    [(or (eq? c1 'not-gteq) (eq? c2 'not-gteq))
     'not-gteq]
    [(or (eq? c1 'gt) (eq? c2 'gt))
     'gt]
    [else 'eq]))

(module+ test
  (test-equal? "comp-result-and gt eq" (comp-result-and 'gt 'eq) 'gt)
  (test-equal? "comp-result-and not-gteq eq" (comp-result-and 'not-gteq 'eq) 'not-gteq)
  (test-equal? "comp-result-and not-gteq gt" (comp-result-and 'not-gteq 'gt) 'not-gteq)
  (test-equal? "comp-result-and gt eq 2" (comp-result-and 'eq 'gt) 'gt)
  (test-equal? "comp-result-and not-gteq eq 2" (comp-result-and 'eq 'not-gteq) 'not-gteq)
  (test-equal? "comp-result-and not-gteq gt 2" (comp-result-and 'gt 'not-gteq) 'not-gteq)
  (test-equal? "comp-result-and short-circuits" (comp-result-and 'not-gteq (error "foo")) 'not-gteq))

;; Returns #t if the transition effect contains any internal addresses that no longer refer
;; to actors (atomic or collective), other than those referring to spawns of the effect
(define (csa#-transition-effect-has-nonexistent-addresses? effect config)
  (define effect-term
    (match-let ([(csa#-transition-effect e1 e2 e3 e4) effect])
      (list e1 e2 e3 e4)))
  (define all-internal-effect-addresses
    (filter csa#-internal-address? (csa#-contained-addresses effect-term)))
  (define all-current-and-new-spawn-addresses
    (append
     (map first (csa#-config-actors config))
     (map first (csa#-config-blurred-actors config))
     (map first (csa#-transition-effect-spawns effect))))
  (not (andmap (curryr member all-current-and-new-spawn-addresses) all-internal-effect-addresses)))

(module+ test
  (define old-address-test-config
    (redex-let csa# ([i#
                      (term
                       (([(spawn-addr the-loc OLD)
                          (() (goto A))]
                         [(init-addr 0)
                          (() (goto A))])
                        ([(blurred-spawn-addr the-loc)
                          ((() (goto A)))])
                        ()))])
      (term i#)))
  (test-false "nonexistent address: none"
    (csa#-transition-effect-has-nonexistent-addresses?
     (csa#-transition-effect '(timeout/empty-queue (init-addr 0)) '(() (goto A)) null null)
     old-address-test-config))
  (test-not-false "nonexistent address: atomic"
    (csa#-transition-effect-has-nonexistent-addresses?
     (csa#-transition-effect '(timeout/empty-queue (spawn-addr other-loc OLD)) '(() (goto A)) null null)
     old-address-test-config))
  (test-not-false "nonexistent address: collective"
    (csa#-transition-effect-has-nonexistent-addresses?
     (csa#-transition-effect '(timeout/empty-queue (blurred-spawn-addr other-loc)) '(goto A) null null)
     old-address-test-config))
  (test-false "nonexistent address: address from a new spawn"
    (csa#-transition-effect-has-nonexistent-addresses?
     (csa#-transition-effect '(timeout/empty-queue (blurred-spawn-addr the-loc))
                             '(goto A)
                             null
                             '([(spawn-addr the-loc NEW) (() (goto A (spawn-addr the-loc NEW)))]))
     old-address-test-config))
  (test-false "nonexistent address: external address"
    (csa#-transition-effect-has-nonexistent-addresses?
     (csa#-transition-effect '(external-receive (init-addr 0) (Nat (obs-ext 1))) '(goto A) null null)
     old-address-test-config)))

;; Returns true if the given expression contains *any* address
(define (csa#-contains-address? e)
  (not (empty? (csa#-contained-addresses e))))

;; Returns the list of all addresses in the given term (possibly with duplicates)
(define (csa#-contained-addresses t)
  (match t
    [(or `(init-addr ,_)
         `(spawn-addr ,_ ,_)
         `(blurred-spawn-addr ,_)
         `(* (Addr ,_))
         `(obs-ext ,_))
     (list t)]
    [(list subterms ...) (append* (map csa#-contained-addresses subterms))]
    [_ null]))

(module+ test
  (test-equal? "csa#-contained-addresses"
    (csa#-contained-addresses (term ((Nat (init-addr 1)) (Nat (obs-ext 2)))))
    (list `(init-addr 1) `(obs-ext 2)))

  (test-equal? "csa#-contained-addresses"
    (csa#-contained-addresses (term ((abc 1 Nat) (def 2 Nat))))
    null)

  (test-equal? "csa#-contained-address?"
    (csa#-contained-addresses (term (((abc) (Nat (spawn-addr 3 OLD))) ())))
    (list `(spawn-addr 3 OLD))))

(define (csa#-internal-address? a)
  (redex-match? csa# a#int a))

(module+ test
  (check-true (csa#-internal-address? `(init-addr 0)))
  (check-true (csa#-internal-address? `(spawn-addr the-loc NEW)))
  (check-true (csa#-internal-address? `(blurred-spawn-addr the-loc)))
  (check-false (csa#-internal-address? `(* (Addr Nat))))
  (check-false (csa#-internal-address? `(obs-ext 1))))


;; Returns 'gt if adding the new messages from the transition result to the impl config *twice* would
;; result in a strictly greater configuration than i, 'eq if it results in the same configuration, and
;; 'not-gteq otherwise
(define (csa#-compare-new-messages i transition-result new-i)
  ;; 1. Check for all existing messages to an OLD spawn in the old impl that there is a "matching"
  ;; number of that message in the new impl to an OLD spawn (because a transition that blurs the
  ;; original spawn could break validity by not sending a "replacement" message to the new spawn).
  ;;
  ;; 2. For every message sent by the transition, compare its multiplicity in the new configuration to
  ;; that of the old configuration. For messages to anything but a spawn-addr, if the previous
  ;; configuration did not have a many-of before, the result is 'gt, else 'eq. For spawn-addrs, it's
  ;; trickier: see the code below.

  (define (get-existing-multiplicity addr message)
    (get-multiplicity addr message i))

  (define (get-new-multiplicity addr message)
    (get-multiplicity addr message new-i))

  (define (get-multiplicity addr message config)
    (match (findf (lambda (pkt)
                    (and (equal? (csa#-message-packet-address pkt) addr)
                         (equal? (csa#-message-packet-value pkt) message)))
                  (csa#-config-message-packets config))
      [#f 'none]
      [found-packet (csa#-message-packet-multiplicity found-packet)]))

  (define packets-to-OLD-in-previous-config
    (filter
     (lambda (pkt)
       (match (csa#-message-packet-address pkt)
         [`(spawn-addr ,_ OLD) #t]
         [else #f]))
     (csa#-config-message-packets i)))

  (define OLD-spawns-have-enough-messages
   (for/fold ([comp-result 'eq])
             ([previous-packet packets-to-OLD-in-previous-config])
     (comp-result-and
      comp-result
      (match (list (csa#-message-packet-multiplicity previous-packet)
                   (get-new-multiplicity (csa#-message-packet-address previous-packet)
                                         (csa#-message-packet-value previous-packet)))
        [`(single none)   'not-gteq]
        [`(single single) 'eq]
        [`(single many)   'gt]
        [`(many   none)   'not-gteq]
        [`(many   single) 'not-gteq]
        [`(many   many)   'eq]))))

  ;; Step 2:
  (for/fold ([comp-result OLD-spawns-have-enough-messages])
            ([new-packet (filter internal-output? (csa#-transition-effect-sends transition-result))])
    (define message (csa#-message-packet-value new-packet))
    (comp-result-and
     comp-result
     (match (csa#-message-packet-address new-packet)
       [`(spawn-addr ,loc ,flag)
        ;; for spawn-addrs, we need to do special checking for both the atomic and collective versions
        ;; of this address
        (comp-result-and
         ;; spawn-addr
         (match (list (get-new-multiplicity      `(spawn-addr ,loc OLD) message)
                      (get-existing-multiplicity `(spawn-addr ,loc OLD) message))
           ['(none   none)   'eq]
           ['(none   single) 'not-gteq]
           ['(none   many)   'not-gteq]
           ['(single none)   (if (eq? flag 'OLD) 'gt 'not-gteq)]
           ['(single single) (if (eq? flag 'OLD) 'gt 'eq)]
           ['(single many)   'not-gteq] ; the multiplicity decreases, so the flag MUST be NEW
           ['(many   none)   'gt]
           ['(many   single) 'gt]
           ['(many   many)   'eq])
         ;; blurred-spawn-addr: applying the transition repeatedly may or may not add messages to the
         ;; blurred actor in this case, so check those too
         (match (list (get-new-multiplicity      `(blurred-spawn-addr ,loc) message)
                      (get-existing-multiplicity `(blurred-spawn-addr ,loc) message))
           ['(none   none)   'eq]
           ['(single none)   'gt]
           ['(single single) 'eq]
           ['(many   none)   'gt]
           ['(many   single) 'gt]
           ['(many   many)   'eq]))]
       [addr ; all non-spawn-addr cases are easy
        (match (get-existing-multiplicity addr message)
          ['many 'eq]
          [_ 'gt])]))))

;; TODO: test the new message rule

(module+ test

  (define new-message-test-config
    (term (([(spawn-addr 0 OLD) (() (goto A))]
            [(spawn-addr 1 OLD) (() (goto A))]
            [(spawn-addr 2 OLD) (() (goto A))])
           ()
           ([(spawn-addr 1 OLD) (* Nat) single]
            [(spawn-addr 2 OLD) (* Nat) many]))))

  (test-equal? "Ensure that only internal messages are compared"
    (csa#-compare-new-messages
     new-message-test-config
     (csa#-transition-effect #f #f (list `[(obs-ext 1) (* Nat) single]) null)
     new-message-test-config)
    'eq)

  ;; (define (compare-one-message m)
  ;;   (csa#-compare-new-messages
  ;;    new-message-test-config
  ;;    (csa#-transition-effect #f #f (list m) null)))

  ;; (test-equal? "single message to init-addr"
  ;;   (compare-one-message `((init-addr 3) (* Nat) single))
  ;;   'gt)
  ;; (test-equal? "single message to OLD spawn-addr"
  ;;   (compare-one-message `((spawn-addr 1 OLD) (* Nat) single))
  ;;   'gt)
  ;; (test-equal? "single message to collective address"
  ;;   (compare-one-message `((blurred-spawn-addr 3) (* Nat) single))
  ;;   'gt)
  ;; (test-equal? "to NEW: had zero, send one"
  ;;   (compare-one-message `((spawn-addr 0 NEW) (* Nat) single))
  ;;   'not-gteq)
  ;; (test-equal? "to NEW: OLD doesn't exist, send one"
  ;;   (compare-one-message `((spawn-addr 4 NEW) (* Nat) single))
  ;;   'gt)
  ;; (test-equal? "to NEW: had zero, send many"
  ;;   (compare-one-message `((spawn-addr 0 NEW) (* Nat) many))
  ;;   'gt)
  ;; (test-equal? "to NEW: had one, send one"
  ;;   (compare-one-message `((spawn-addr 1 NEW) (* Nat) single))
  ;;   'gt)
  ;; (test-equal? "to NEW: had one, send many"
  ;;   (compare-one-message `((spawn-addr 1 NEW) (* Nat) many))
  ;;   'gt)
  ;; (test-equal? "to NEW: had many, send one"
  ;;   (compare-one-message `((spawn-addr 2 NEW) (* Nat) single))
  ;;   'not-gteq)
  ;; (test-equal? "to NEW: had many, send many"
  ;;   (compare-one-message `((spawn-addr 2 NEW) (* Nat) many))
  ;;   'gt)
  ;; (test-equal? "to NEW: had zero, send zero"
  ;;   (csa#-compare-new-messages
  ;;    (term (() () ()))
  ;;    (csa#-transition-effect #f #f null (list `((spawn-addr 0 NEW) (() (goto A))))))
  ;;   'eq)
  ;; (test-equal? "to NEW: had one, send zero"
  ;;   (csa#-compare-new-messages
  ;;    (term (() () ([(spawn-addr 1 OLD) (* Nat) single])))
  ;;    (csa#-transition-effect #f #f null (list `((spawn-addr 1 NEW) (() (goto A))))))
  ;;   'not-gteq)
  ;; (test-equal? "to NEW: had many, send zero"
  ;;   (csa#-compare-new-messages
  ;;    (term (() () ([(spawn-addr 2 OLD) (* Nat) many])))
  ;;    (csa#-transition-effect #f #f null (list `((spawn-addr 2 NEW) (() (goto A))))))
  ;;   'not-gteq)
  ;; (test-equal? "had 1, NEW does not exist"
  ;;   (csa#-compare-new-messages
  ;;    (term (() () ([(spawn-addr 1 OLD) (* Nat) single])))
  ;;    (csa#-transition-effect #f #f null null))
  ;;   'eq)
  ;; (test-equal? "had many, NEW does not exist"
  ;;   (csa#-compare-new-messages
  ;;    (term (() () ([(spawn-addr 2 OLD) (* Nat) many])))
  ;;    (csa#-transition-effect #f #f null null))
  ;;   'eq)
  )

(define (csa#-actor-compare-behavior config transition-result new-i)
  (define addr (trigger-address (csa#-transition-effect-trigger transition-result)))
  (define old-behaviors (csa#-behaviors-of config addr))
  (for/fold ([comp-result 'eq])
            ([new-behavior (csa#-behaviors-of new-i addr)])
    (comp-result-and
     comp-result
     ;; TODO: think about: blurring might change around what address is what. Am I sure that this
     ;; comparison (and the spawn one) check the right things? Need to know this for the soundness
     ;; proof
     (cond
       [(precise-internal-address? addr)
        (match-define (list old-behavior) old-behaviors)
        (compare-behavior new-behavior old-behavior)]
       ;; remaining cases are for collective addresses
       [(member new-behavior old-behaviors)
        'eq]
       [else 'gt]))))

(module+ test
  (test-equal? "actor-compare-behavior: new atomic behavior"
    (csa#-actor-compare-behavior
     behavior-test-config
     (csa#-transition-effect `(timeout/empty-queue (init-addr 1)) '(() (goto D)) null null)
     (term (([(init-addr 1) (() (goto D))])
           ([(blurred-spawn-addr 2)
             ((() (goto B))
              (() (goto C)))])
           ())))
    'not-gteq)
  (test-equal? "actor-compare-behavior: old atomic behavior"
    (csa#-actor-compare-behavior
     behavior-test-config
     (csa#-transition-effect `(timeout/empty-queue (init-addr 1)) '(() (goto A)) null null)
     behavior-test-config)
    'eq)
  (test-equal? "actor-compare-behavior: adding to vector in old atomic behavior"
    (csa#-actor-compare-behavior
     (term (([(init-addr 1) (() (goto A (vector-val (variant A))))])
            ([(blurred-spawn-addr 2)
              ((() (goto B))
               (() (goto C)))])
            ()))
     (csa#-transition-effect
      `(timeout/empty-queue (init-addr 1)) '(() (goto A (vector-val (variant B) (variant A)) )) null null)
     (term (([(init-addr 1) (() (goto A (vector-val (variant B) (variant A))))])
            ([(blurred-spawn-addr 2)
              ((() (goto B))
               (() (goto C)))])
            ())))
    'gt)
  (test-equal? "actor-compare-behavior: same vector in old atomic behavior"
    (csa#-actor-compare-behavior
     (term (([(init-addr 1) (() (goto A (vector-val (variant A))))])
            ([(blurred-spawn-addr 2)
              ((() (goto B))
               (() (goto C)))])
            ()))
     (csa#-transition-effect
      `(timeout/empty-queue (init-addr 1)) '(() (goto A (vector-val (variant A)))) null null)
     (term (([(init-addr 1) (() (goto A (vector-val (variant A))))])
            ([(blurred-spawn-addr 2)
              ((() (goto B))
               (() (goto C)))])
            ())))
    'eq)
  (test-equal? "actor-compare-behavior: smaller vector in old atomic behavior"
    (csa#-actor-compare-behavior
     (term (([(init-addr 1) (() (goto A (vector-val (variant A))))])
            ([(blurred-spawn-addr 2)
              ((() (goto B))
               (() (goto C)))])
            ()))
     (csa#-transition-effect
      `(timeout/empty-queue (init-addr 1)) '(() (goto A (vector-val))) null null)
     (term (([(init-addr 1) (() (goto A (vector-val)))])
            ([(blurred-spawn-addr 2)
              ((() (goto B))
               (() (goto C)))])
            ())))
    'not-gteq)
  (test-equal? "actor-compare-behavior: new collective behavior"
    (csa#-actor-compare-behavior
     behavior-test-config
     (csa#-transition-effect `(timeout/empty-queue (blurred-spawn-addr 2)) '(() (goto D)) null null)
     (term (([(init-addr 1) (() (goto A))])
            ([(blurred-spawn-addr 2)
              ((() (goto B))
               (() (goto C))
               (() (goto D)))])
            ())))
    'gt)
  (test-equal? "actor-compare-behavior: old collective behavior"
    (csa#-actor-compare-behavior
     behavior-test-config
     (csa#-transition-effect `(timeout/empty-queue (blurred-spawn-addr 2)) '(() (goto B)) null null)
     behavior-test-config)
    'eq))

;; b# b# -> ('eq or 'gt or 'not-gteq)
(define (compare-behavior new-behavior old-behavior)
  (match-define `(,old-state-defs (goto ,old-state ,old-state-args ...)) old-behavior)
  (match-define `(,new-state-defs (goto ,new-state ,new-state-args ...)) new-behavior)

  (cond
    ;; state names and state definitions must be equal
    [(and (equal? new-state old-state)
          (equal? new-state-defs old-state-defs))
     (for/fold ([comp-result 'eq])
               ([new-arg new-state-args]
                [old-arg old-state-args])
       (comp-result-and comp-result (compare-value new-arg old-arg)))]
    [else 'not-gteq]))

(module+ test
  (check-equal? (compare-behavior (term (() (goto A))) (term (() (goto B))))
                'not-gteq)
  (check-equal? (compare-behavior (term (() (goto A (variant B)))) (term (() (goto A (variant B)))))
                'eq)
  (check-equal? (compare-behavior (term (() (goto A (vector-val (variant A) (variant B)))))
                                  (term (() (goto A (vector-val (variant B))))))
                'gt))

(define (compare-value v1 v2)
  (match (list v1 v2)
    [(list (list 'variant tag1 fields1 ...)
           (list 'variant tag2 fields2 ...))
     (if (equal? tag1 tag2)
         (for/fold ([comp-result 'eq])
                   ([field1 fields1]
                    [field2 fields2])
           (comp-result-and comp-result (compare-value field1 field2)))
         'not-gteq)]
    [(list (list 'record `[,ls1 ,vs1] ...) (list 'record `[,ls2 ,vs2] ...))
     (for/fold ([comp-result 'eq])
               ([l1 ls1]
                [l2 ls2]
                [v1 vs1]
                [v2 vs2])
       (comp-result-and
        comp-result
        (if (equal? l1 l2)
            (compare-value v1 v2)
            'not-gteq)))]
    [(list `(folded ,t1 ,v1) `(folded ,t2 ,v2))
     (if (equal? t1 t2)
         (compare-value v1 v2)
         'not-gteq)]
    [(list (list 'list-val args1 ...) (list 'list-val args2 ...))
     (compare-value-sets args1 args2)]
    [(list (list 'vector-val args1 ...) (list 'vector-val args2 ...))
     (compare-value-sets args1 args2)]
    [(list (list 'hash-val (list keys1 ...) (list vals1 ...))
           (list 'hash-val (list keys2 ...) (list vals2 ...)))
     (comp-result-and (compare-value-sets keys1 keys2)
                      (compare-value-sets vals1 vals2))]
    [_ (if (equal? v1 v2) 'eq 'not-gteq)]))

(module+ test
  (check-equal?
   (compare-value (term (variant A (* Nat)))
                  (term (variant B (* Nat))))
   'not-gteq))

(define (compare-value-sets vals1 vals2)
     (define val-set1 (list->set vals1))
     (define val-set2 (list->set vals2))
     (cond
       [(set=? val-set1 val-set2) 'eq]
       [(proper-subset? val-set2 val-set1) 'gt]
       [else 'not-gteq]))

(module+ test
  (test-equal? "compare-value record 1"
    (compare-value `(record [a (vector-val (* Nat))] [b (* Nat)])
                   `(record [a (vector-val)]         [b (* Nat)]))
    'gt)
  (test-equal? "compare-value record 2"
    (compare-value `(record [a (vector-val (* Nat))] [b (* Nat)])
                   `(record [a (vector-val (* Nat))] [b (* Nat)]))
    'eq)
  (test-equal? "compare-value record 3"
    (compare-value `(record [a (vector-val (variant A))] [b (* Nat)])
                   `(record [a (vector-val (variant B))] [b (* Nat)]))
    'not-gteq)

  (test-equal? "compare-value variant 1"
    (compare-value `(variant A (vector-val (* Nat)) (* Nat))
                   `(variant A (vector-val) (* Nat)))
    'gt)
  (test-equal? "compare-value variant 2"
    (compare-value `(variant A (vector-val (* Nat)) (* Nat))
                   `(variant A (vector-val (* Nat)) (* Nat)))
    'eq)
  (test-equal? "compare-value variant 3"
    (compare-value `(variant A (vector-val) (* Nat))
                   `(variant A (vector-val (* Nat)) (* Nat)))
    'not-gteq)

  (test-equal? "compare-value vector-val 1"
    (compare-value '(vector-val (* Nat))
                   '(vector-val))
    'gt)
  (test-equal? "compare-value vector-val 2"
    (compare-value '(vector-val (* Nat))
                   '(vector-val (* Nat)))
    'eq)
  (test-equal? "compare-value vector-val 3"
    (compare-value '(vector-val)
                   '(vector-val (* Nat)))
    'not-gteq)

  (test-equal? "compare-value hash-val 1"
    (compare-value '(hash-val () ())
                   '(hash-val () ()))
    'eq)
  (test-equal? "compare-value hash-val 2"
    (compare-value '(hash-val ((* Nat)) ((variant A)))
                   '(hash-val () ()))
    'gt)
  (test-equal? "compare-value hash-val 3"
    (compare-value '(hash-val ((* Nat)) ((variant A) (variant B)))
                   '(hash-val ((* Nat)) ((variant A))))
    'gt)
  (test-equal? "compare-value hash-val 4"
    (compare-value '(hash-val ((variant A) (variant B)) ((* Nat)))
                   '(hash-val ((variant A)) ((* Nat))))
    'gt)
  (test-equal? "compare-value hash-val 5"
    (compare-value '(hash-val ((* Nat)) ((variant A)))
                   '(hash-val ((* Nat)) ((variant A) (variant B))))
    'not-gteq)
  (test-equal? "compare-value hash-val 6"
    (compare-value '(hash-val ((variant A)) ((* Nat)))
                   '(hash-val ((variant A) (variant B)) ((* Nat))))
    'not-gteq)
  (test-equal? "compare-value hash-val 7"
    (compare-value '(hash-val ((variant A)) ((* Nat)))
                   '(hash-val ((variant B)) ((* Nat))))
    'not-gteq)

  (test-equal? "compare-value addresses 1"
    (compare-value `((* Nat) (init-addr 1))
                   `((* Nat) (init-addr 2)))
    'not-gteq)
  (test-equal? "compare-value addresses 2"
    (compare-value `((* String) (init-addr 1))
                   `((* Nat) (init-addr 1)))
    'not-gteq)
  (test-equal? "compare-value addresses 3"
    (compare-value `((* Nat) (init-addr 1))
                   `((* Nat) (init-addr 1)))
    'eq))

;; Returns #t if the action represented by the effect's trigger can happen again after applying the
;; given transition effect to the config, assuming the transition effect transitions the actor to the
;; exact same behavior
(define (csa#-repeatable-action? config transition-effect)
  ;; if it's not an internal messsage, or the received message will be available in the new config
  (match (csa#-transition-effect-trigger transition-effect)
    [`(internal-receive ,addr ,message)
     ;; the message is in the effects, or it's in the config with a many-of multiplicity
     (or (for/or ([effect-send (csa#-transition-effect-sends transition-effect)])
           (match-define (list effect-addr effect-message _) effect-send)
           (and (equal? effect-addr addr) (equal? message effect-message)))
         (member (list addr message 'many) (csa#-config-message-packets config)))]
    [_ #t]))

(module+ test
  ;; timeout, internal receive repeatable (in effects), internal repeatable (many-of in config),
  ;; internal not repeatable
  (define repeatable-action-test-config
    (redex-let csa# ([i# `(() () ([(init-addr 0) (* Nat) many] [(init-addr 1) (* Nat) single]))])
      (term i#)))
  (define (make-trigger-only-effect trigger)
    (csa#-transition-effect trigger '(() (goto A)) null null))
  (test-false "Not repeatable action"
    (csa#-repeatable-action? repeatable-action-test-config
                             (make-trigger-only-effect '(internal-receive (init-addr 1) (* Nat)))))
  (test-not-false "Repeatable timeout"
    (csa#-repeatable-action? repeatable-action-test-config
                             (make-trigger-only-effect '(timeout/empty-queue (init-addr 1)))))
  (test-not-false "Repeatable internal receive (many-of message)"
    (csa#-repeatable-action? repeatable-action-test-config
                             (make-trigger-only-effect '(internal-receive (init-addr 0) (* Nat)))))
  (test-not-false "Repeatable internal receive (from effect)"
    (csa#-repeatable-action? repeatable-action-test-config
                             (csa#-transition-effect '(internal-receive (init-addr 1) (* Nat))
                                                     '(() (goto A))
                                                     (list `((init-addr 1) (* Nat) single))
                                                     null))))

;; Blurs the destination address of the given message and ensures it is represented as a "many-of"
;; value in the config (assuming at least one instance of the message already exists)
(define (csa#-blur-and-duplicate-message impl message)
  (term (csa#-blur-and-duplicate-message/mf ,impl ,message)))

(define-metafunction csa#
  csa#-blur-and-duplicate-message/mf : i# [a# v#] -> i#
  [(csa#-blur-and-duplicate-message/mf
    (any_atomic any_collective (any_msg1 ... [(blurred-spawn-addr any_loc) v# _] any_msg2 ...))
    [(spawn-addr any_loc _) v#])
   (any_atomic any_collective (any_msg1 ... [(blurred-spawn-addr any_loc) v# many] any_msg2 ...))])

(module+ test
  (test-equal? "blur and duplicate message"
    (csa#-blur-and-duplicate-message
     (term (() () ([(blurred-spawn-addr the-loc) (* Nat) single])))
     (term [(spawn-addr the-loc NEW) (* Nat)]))
    (term (() () ([(blurred-spawn-addr the-loc) (* Nat) many])))))

;; ---------------------------------------------------------------------------------------------------
;; Debug helpers

(define (impl-config-without-state-defs config)
  (redex-let csa# ([(((any_addr (_ any_exp)) ...) ((any_addr-b ((_ any_exp-b) ...)) ...) any_msg)
                    config])
    (term (((any_addr any_exp) ...) ((any_addr-b (any_exp-b ...)) ...) any_msg))))

(define (impl-config-goto config)
  ;; NOTE: only suports single-actor impls for now
  (redex-let csa# ([(((a#int (_ e#))) any_blurred μ#) config])
             (term e#)))<|MERGE_RESOLUTION|>--- conflicted
+++ resolved
@@ -619,7 +619,6 @@
          (eval-machine/internal (term (csa#-subst-n/mf ,body ,@(map list vars vs))) effects))
        (lambda (stucks) `(let ,(map list vars stucks) ,body)))]
     ;; Records
-<<<<<<< HEAD
     [`(record [,labels ,exps] ...)
      (eval-and-then* exps effects
        (lambda (vals effects) (value-result `(record ,@(map list labels vals)) effects))
@@ -651,27 +650,14 @@
             (match (findf (lambda (f) (equal? (first f) l)) fields)
               [#f (one-stuck-result `(! ,v-rec [,l ,v-field]) effects)]
               [field (value-result `(record ,@(map update-field fields)) effects)])]
-           [`(* (Record ,fields ...))
-            (match (findf (lambda (f) (equal? (first f) l)) fields)
-              [#f (one-stuck-result `(! ,v-rec [,l ,v-field]) effects)]
-              [_ (value-result v-rec effects)])]
+           [`(* (Record ,field-types ...))
+            (define fields
+              (for/list ([field-type field-types])
+                (match-define `[,name ,type] field-type)
+                `[,name (* ,type)]))
+            (value-result `(record ,@(map update-field fields)) effects)]
            [_ (one-stuck-result `(! ,v-rec [,l ,v-field]) effects)]))
        (lambda (stuck) `(! ,stuck l)))]
-=======
-    (==> (: (record _ ... [l v#] _ ...) l)
-         v#
-         RecordLookup)
-    (==> (: (* (Record _ ... [l τ] _ ...)) l)
-         (* τ)
-         RecordWildcardLookup)
-    (==> (! (record any_1 ... [l _] any_2 ...) [l v#])
-         (record any_1 ... [l v#] any_2 ...)
-         RecordUpdate)
-    (==> (! (* (Record [l_1 τ_1] ... [l τ] [l_2 τ_2] ...)) [l v#])
-         (record [l_1 (* τ_1)] ... [l v#] [l_2 (* τ_2)] ...)
-         RecordWildcardUpdate)
-
->>>>>>> 5cc8bcd1
     ;; Recursive Types
     [`(fold ,type ,exp)
      (eval-and-then exp effects
@@ -742,17 +728,18 @@
          (value-result `(variant True) `(variant False) effects))
        (lambda (stucks) `(= ,@stucks)))]
     ;; Lists, Vectors, and Hashes
-    [`(,(and op (or 'list 'cons 'list-as-variant 'list-ref 'length 'vector 'vector-ref 'vector-take 'vector-drop 'vector-length 'vector-copy 'vector-append 'hash-ref 'hash-keys 'hash-values 'hash-set 'hash-remove 'hash-has-key? 'hash-empty? 'sort-numbers-descending))
+    [`(,(and op (or 'list 'cons 'list-as-variant 'list-ref 'remove 'length 'vector 'vector-ref 'vector-take 'vector-drop 'vector-length 'vector-copy 'vector-append 'hash-ref 'hash-keys 'hash-values 'hash-set 'hash-remove 'hash-has-key? 'hash-empty? 'sort-numbers-descending))
        ,args ...)
      (eval-and-then* args effects
        (lambda (vs effects)
          (match (cons op vs)
            [`(list ,vs ...) (value-result (term (normalize-collection (list-val ,@vs))) effects)]
            [`(cons ,v ,rest)
-            (match rest
-              [`(* ,_) rest]
-              [`(list-val ,vs ...)
-               (value-result (term (normalize-collection (list-val ,@vs ,v))) effects)])]
+            (define existing-list-vals
+             (match rest
+               [`(* (Listof ,type)) (list `(* ,type))]
+               [`(list-val ,vs ...) vs]))
+            (value-result (term (normalize-collection (list-val ,@existing-list-vals ,v))) effects)]
            [`(list-as-variant ,l)
             (match l
               [`(* (Listof ,type)) (value-result `(variant Empty)
@@ -772,6 +759,7 @@
               ;; through over-abstraction
               [`(list-val ,items ...) (apply value-result (append items (list effects)))]
               [_ (error 'eval-machine/internal "Bad list for list-ref: ~s\n" l)])]
+           [`(remove ,_ ,l) (value-result l effects)]
            [`(length ,_) (value-result `(* Nat) effects)]
            [`(vector ,vs ...) (value-result (term (normalize-collection (vector-val ,@vs))) effects)]
            [`(vector-ref ,v ,_)
@@ -782,13 +770,15 @@
            [`(,(or 'vector-take 'vector-drop 'vector-copy) ,v ,_ ...)
             (value-result v effects)]
            [`(vector-length ,_) (value-result `(* Nat) effects)]
-           [`(vector-append (vector-val ,vs1 ...) (vector-val ,vs2 ...))
-            (value-result (term (normalize-collection (vector-val ,@vs1 ,@vs2))) effects)]
            ;; TODO: figure out if the type is ever *not* big enough to also cover the other vector
-           [`(vector-append (* (Vectorof ,type)) ,_)
+           [`(vector-append (* (Vectorof ,type)) (* (Vectorof ,type2)))
             (value-result `(* (Vectorof ,type)) effects)]
-           [`(vector-append ,_ (* (Vectorof ,type)))
-            (value-result `(* (Vectorof ,type)) effects)]
+           ;; at least one of the vectors is precise, so convert the whole thing to a precise vector
+           ;; (so that we don't lose a precise address)
+           [`(vector-append ,v1 ,v2)
+            (value-result
+             (term (normalize-collection (vector-val ,@(vector-values v1) ,@(vector-values v2))))
+             effects)]
            [`(hash-ref ,h ,k)
             (match h
               [`(* (Hash ,key-type ,val-type))
@@ -808,7 +798,10 @@
               [`(hash-val ,_ ,values) (value-result `(list-val ,@values) effects)])]
            [`(hash-set ,h ,key ,val)
             (match h
-              [`(* (Hash ,_ ,_)) (value-result h effects)]
+              [`(* (Hash ,key-type ,value-type))
+               (value-result
+                (term (normalize-collection (hash-val ((* ,key-type) ,key) ((* ,value-type) ,val))))
+                effects)]
               [`(hash-val ,keys ,vals)
                (value-result
                 (term (normalize-collection (hash-val ,(cons key keys) ,(cons val vals))))
@@ -984,7 +977,6 @@
                         (lambda (other-stucks) (stuck-kont (cons v other-stucks)))))
       (lambda (stuck) (stuck-kont (cons stuck exps))))]))
 
-<<<<<<< HEAD
 (module+ test
   (test-equal? "Eval-and-then* returns proper stuck state result for first value"
     (eval-and-then* (list `(case (variant A))) empty-effects
@@ -1000,218 +992,6 @@
     (eval-machine-result
      null
      (list (machine-state `(variant B (* Nat) (case (variant A))) empty-effects)))))
-=======
-    (==> (fold τ (* _))
-         (* τ)
-         FoldWildcard)
-    (==> (fold τ v#)
-         (folded τ v#)
-         (side-condition (not (redex-match? csa# (* _) (term v#))))
-         (side-condition (< (term (fold-depth/mf v#)) MAX-RECURSION-DEPTH))
-         FoldPreMaxDepth)
-    (==> (fold τ v#)
-         (* τ)
-         (side-condition (not (redex-match? csa# (* _) (term v#))))
-         (side-condition (= (term (fold-depth/mf v#)) MAX-RECURSION-DEPTH))
-         ;; We're currently not able to give any addresses in a "folded" past our maximum fold-depth a
-         ;; sound abstraction if the address is an internal address or an external address observed by
-         ;; the spec, so we take the easy way out here and just bail out if the value to be folded
-         ;; contains *any* address.
-         (side-condition (when (csa#-contains-address? (term v#)) ((abort-evaluation-param))))
-         FoldAtMaxDepth)
-    (==> (unfold τ (folded τ v#))
-         v#
-         Unfold)
-    (==> (unfold τ (* (minfixpt X τ)))
-         (* (type-subst τ X (minfixpt X τ)))
-         UnfoldWildcard)
-
-    ;; Primops
-    (==> (primop (* Nat) (* Nat))
-         (variant True)
-         (side-condition (member (term primop) (list '< '<= '> '>= '=)))
-         BinaryNumericPredicate1)
-    (==> (primop (* Nat) (* Nat))
-         (variant False)
-         (side-condition (member (term primop) (list '< '<= '> '>= '=)))
-         BinaryNumericPredicate2)
-
-    (==> (primop (* Nat) (* Nat))
-         (* Nat)
-         (side-condition (member (term primop) (list '+ '- 'mult '/ 'arithmetic-shift)))
-         Arith)
-
-    (==> (primop (* Nat))
-         (* Nat)
-         (side-condition (member (term primop) (list 'random 'ceiling)))
-         UnaryNumericOp)
-
-    (==> (and v#_1 v#_2)
-         (csa#-and (canonicalize-boolean v#_1) (canonicalize-boolean v#_2))
-         And)
-    (==> (or v#_1 v#_2)
-         (csa#-or (canonicalize-boolean v#_1) (canonicalize-boolean v#_2))
-         Or)
-    (==> (not v#)
-         (csa#-not (canonicalize-boolean v#))
-         Not)
-
-    ;; For now, we're conservative and always assume both results are possible
-    (==> (= v#_1 v#_2)
-         (variant True)
-         EqualityTrue)
-    (==> (= v#_1 v#_2)
-         (variant False)
-         EqualityFalse)
-
-    ;; Vectors, Lists, and Hashes
-
-    (==> (list v# ...)
-         (normalize-collection (list-val v# ...))
-         ListEval)
-    (==> (cons v#_new (list-val v# ...))
-         (normalize-collection (list-val v#_new v# ...))
-         Cons)
-    (==> (cons v# (* (Listof τ)))
-         (normalize-collection (list-val v# (* τ)))
-         WildcardCons)
-    (==> (list-as-variant (list-val _ ...))
-         (variant Empty)
-         ListAsVariantEmpty)
-    (==> (list-as-variant (list-val any_1 ... v# any_2 ...))
-         (variant Cons v# (list-val any_1 ... v# any_2 ...))
-         ListAsVariantCons)
-    (==> (list-as-variant (* _))
-         (variant Empty)
-         WildcardListAsVariantEmpty)
-    (==> (list-as-variant (* (Listof τ)))
-         (variant Cons (* τ) (* (Listof τ)))
-         WildcardListAsVariantEmpt)
-    (==> (list-ref (list-val _ ... v# _ ...) (* Nat))
-         v#
-         ListRef)
-    (==> (list-ref (* (Listof τ)) (* Nat))
-         (* τ)
-         WildcardListRef)
-    (==> (remove v# v#_list)
-         v#_list
-         ListRemove)
-    (==> (length (list-val v# ...))
-         (* Nat)
-         ListLength)
-    (==> (length (* (Listof _)))
-         (* Nat)
-         WildcardListLength)
-    (==> (vector v# ...)
-         (normalize-collection (vector-val v# ...))
-         VectorEval)
-    (==> (vector-ref (vector-val _ .... v# _ ...) (* Nat))
-         v#
-         VectorRef)
-    (==> (vector-ref (* (Vectorof τ)) (* Nat))
-         (* τ)
-         VectorWildcardRef)
-    (==> (vector-take (vector-val v# ...) (* Nat))
-         (vector-val v# ...)
-         VectorTake)
-    (==> (vector-take (* (Vectorof τ)) (* Nat))
-         (* (Vectorof τ))
-         VectorWildcardTake)
-    (==> (vector-drop (vector-val v# ...) (* Nat))
-         (vector-val v# ...)
-         VectorDrop)
-    (==> (vector-drop (* (Vectorof τ)) (* Nat))
-         (* (Vectorof τ))
-         VectorWildcardDrop)
-    (==> (vector-length (vector-val v# ...))
-         (* Nat)
-         VectorLength)
-    (==> (vector-length (* (Vectorof τ)))
-         (* Nat)
-         VectorWildcardLength)
-    (==> (vector-copy (vector-val v# ...) (* Nat) (* Nat))
-         (vector-val v# ...)
-         VectorCopy)
-    (==> (vector-copy (* (Vectorof τ)) (* Nat) (* Nat))
-         (* (Vectorof τ))
-         VectorWildcardCopy)
-
-    (==> (vector-append v#_1 v#_2)
-         (normalize-collection (vector-val v#_1vals ... v#_2vals ...))
-         (where (v#_1vals ...) (vector-values v#_1))
-         (where (v#_2vals ...) (vector-values v#_2))
-         (side-condition
-          (or (redex-match? csa# (vector-val _ ...) (term v#_1))
-              (redex-match? csa# (vector-val _ ...) (term v#_2))))
-         VectorAppend)
-    ;; TODO: figure out if the type is ever *not* big enough to also cover the other vector
-    (==> (vector-append (* (Vectorof τ)) (* (Vectorof τ)))
-         (* (Vectorof τ))
-         VectorWildcardAppend)
-    (==> (hash [v#_key v#_val] ...)
-         (normalize-collection (hash-val (v#_key ...) (v#_val ...)))
-         HashEval)
-    (==> (hash-ref (hash-val _ (v#_1 ... v# v#_2 ...)) v#_key)
-         (variant Just v#)
-         HashRefSuccess)
-    (==> (hash-ref (* (Hash τ_1 τ_2)) v#_key)
-         (variant Just (* τ_2))
-         HashWildcardRefSuccess)
-    (==> (hash-ref (hash-val _ _) v#_key)
-         (variant Nothing)
-         HashRefFailure)
-    (==> (hash-ref (* (Hash τ_1 τ_2)) v#_key)
-         (variant Nothing)
-         HashWildcardRefFailure)
-    (==> (hash-keys (hash-val (v#_key ...) _))
-         (list-val v#_key ...)
-         HashKeys)
-    (==> (hash-keys (* (Hash τ_1 τ_2)))
-         (* (Listof τ_1))
-         WildcardHashKeys)
-    (==> (hash-values (hash-val _ (v# ...)))
-         (list-val v# ...)
-         HashValues)
-    (==> (hash-values (* (Hash τ_1 τ_2)))
-         (* (Listof τ_2))
-         WildcardHashValues)
-    (==> (hash-set (hash-val (v#_keys ...) (v#_vals ...)) v#_new-key v#_new-val)
-         (normalize-collection (hash-val (v#_keys ... v#_new-key) (v#_vals ... v#_new-val)))
-         HashSet)
-    (==> (hash-set (* (Hash τ_1 τ_2)) v#_key v#_value)
-         (normalize-collection (hash-val ((* τ_1) v#_key) ((* τ_2) v#_value)))
-         HashWildcardSet)
-    (==> (hash-remove (hash-val any_keys any_vals) v#_remove)
-         (hash-val any_keys any_vals)
-         HashRemove)
-    (==> (hash-remove (* (Hash τ_1 τ_2)) v#_remove)
-         (* (Hash τ_1 τ_2))
-         HashRemoveWildcard)
-    (==> (hash-has-key? (hash-val any_keys any_vals) v#_key)
-         (variant True)
-         HashHasKeyTrue)
-    (==> (hash-has-key? (hash-val any_keys any_vals) v#_key)
-         (variant False)
-         HashHasKeyFalse)
-    (==> (hash-has-key? (* (Hash τ_1 τ_2)) v#_key)
-         (variant True)
-         WildcardHashHasKeyTrue)
-    (==> (hash-has-key? (* (Hash τ_1 τ_2)) v#_key)
-         (variant False)
-         WildcardHashHasKeyFalse)
-    (==> (hash-empty? (hash-val _ _))
-         (variant True)
-         HashEmptyTrue)
-    (==> (hash-empty? (hash-val _ _))
-         (variant False)
-         HashEmptyFalse)
-    (==> (hash-empty? (* (Hash _ _)))
-         (variant True)
-         WildcardHashEmptyTrue)
-    (==> (hash-empty? (* (Hash _ _)))
-         (variant False)
-         WildcardHashEmptyFalse)
->>>>>>> 5cc8bcd1
 
 ;; Exp
 ;; Effects
@@ -1337,8 +1117,9 @@
                        `(: (record [a (variant A)] [b (variant B)]) c))
   (check-exp-steps-to? `(! (record [a (variant A)] [b (variant B)]) [b (variant C)])
                        `(record [a (variant A)] [b (variant C)]))
-  (check-exp-steps-to? `(! (* (Record [a (Union [A])] [b (Union [B] [C])])) [b (variant C)])
-                       `(* (Record [a (Union [A])] [b (Union [B] [C])])))
+  (check-exp-steps-to? (term (! (* (Record [a Nat] [b (Union [A] [B] [C])] [c String]))
+                                [b (variant C)]))
+                       (term (record [a (* Nat)] [b (variant C)] [c (* String)])))
   (check-exp-steps-to? (term (fold   (Union [A]) (variant A)))
                        (term (folded (Union [A]) (variant A))))
   (define nat-list-type (term (minfixpt NatList (Union (Null) (Cons Nat NatList)))))
@@ -1398,14 +1179,6 @@
   (check-exp-steps-to?
    (term (cons (variant B) (list-val (variant B) (variant C))))
    (term (list-val (variant B) (variant C))))
-<<<<<<< HEAD
-  (check-exp-steps-to-all?
-   `(list-ref (list-val) (* Nat))
-   null)
-  (check-exp-steps-to?
-   (term (list-ref (* (Listof Nat)) (* Nat)))
-   (term (* Nat)))
-=======
   (check-exp-steps-to?
    (term (cons (variant A) (* (Listof (Union [A] [B] [C])))))
    (term (list-val (* (Union [A] [B] [C])) (variant A))))
@@ -1415,8 +1188,12 @@
   (check-exp-steps-to?
    (term (remove (variant A) (* (Listof (Union [A] [B])))))
    (term (* (Listof (Union [A] [B])))))
-
->>>>>>> 5cc8bcd1
+  (check-exp-steps-to-all?
+   `(list-ref (list-val) (* Nat))
+   null)
+  (check-exp-steps-to?
+   (term (list-ref (* (Listof Nat)) (* Nat)))
+   (term (* Nat)))
   ;; vector
   (check-exp-steps-to?
    (term (vector (variant C) (variant B)))
@@ -1447,13 +1224,6 @@
   (check-exp-steps-to?
    (term (vector-append (vector-val) (vector-val (variant A))))
    (term (vector-val (variant A))))
-  (check-exp-steps-to?
-<<<<<<< HEAD
-   (term (vector-append (vector-val) (* (Vectorof (Union [A])))))
-   (term (* (Vectorof (Union [A])))))
-  (check-exp-steps-to?
-   (term (vector-append (* (Vectorof (Union [A]))) (vector-val)))
-   (term (* (Vectorof (Union [A])))))
   (check-exp-steps-to-all?
    `(vector-ref (vector-val) (* Nat))
    null)
@@ -1464,7 +1234,7 @@
   (check-exp-steps-to?
    (term (vector-take (* (Vectorof (Union [A]))) (* Nat)))
    (term (* (Vectorof (Union [A])))))
-=======
+  (check-exp-steps-to?
    (term (vector-append (vector-val (variant A) (variant B))
                         (* (Vectorof (Union [A] [B] [C])))))
    (term (vector-val (* (Union [A] [B] [C])) (variant A) (variant B))))
@@ -1473,7 +1243,6 @@
                         (vector-val (variant A) (variant B))))
    (term (vector-val (* (Union [A] [B] [C])) (variant A) (variant B))))
 
->>>>>>> 5cc8bcd1
   ;; hash
   (check-exp-steps-to?
    (term (hash [(* Nat) (variant B)] [(* Nat) (variant A)]))
@@ -1530,7 +1299,6 @@
                        (term (list-val (variant A) (variant B))))
   (check-exp-steps-to? (term (hash-values (* (Hash Nat (Union [A] [B])))))
                        (term (* (Listof (Union [A] [B])))))
-<<<<<<< HEAD
   (check-exp-steps-to? (term (sort-numbers-descending (list-val (* Nat))))
                        (term (list-val (* Nat))))
   (check-exp-steps-to-all? `(for/fold ([result (variant X)])
@@ -1598,11 +1366,6 @@
      (list
       (machine-state `(* Nat) `(() ()))
       (machine-state `(* Nat) `(([(init-addr 1) (* Nat) many]) ())))))
-=======
-  (check-exp-steps-to? (term (! (* (Record [a Nat] [b (Union [A] [B] [C])] [c String]))
-                                [b (variant C)]))
-                       (term (record [a (* Nat)] [b (variant C)] [c (* String)])))
->>>>>>> 5cc8bcd1
 
   ;; NOTE: these are the old tests for checking sorting of loop-sent messages, which I don't do
   ;; anymore. Keeping them around in case I change my mind
@@ -1680,10 +1443,10 @@
   ;;       (term ((begin (goto B)) () ([(blurred-spawn-addr L) [((define-state (A) (x) (goto A))) (goto A)]])))))
   )
 
-(define-metafunction csa#
-  vector-values : v# -> (v# ...)
-  [(vector-values (vector-val v# ...)) (v# ...)]
-  [(vector-values (* (Vectorof τ))) ((* τ))])
+(define (vector-values v)
+  (match v
+    [`(vector-val ,vs ...) vs]
+    [`(* (Vectorof ,type)) (list `(* ,type))]))
 
 ;; Puts the given abstract collection value (a list, vector, or hash) and puts it into a canonical
 ;; form
